--- conflicted
+++ resolved
@@ -79,11 +79,7 @@
     - git checkout master
     - LAST_RELEASE_COMMIT=$(git rev-list --max-count=1 HEAD)
     - TAG_BODY=$(git --no-pager log --no-merges --oneline $LAST_RELEASE_COMMIT..HEAD  --pretty='- %h %s')
-<<<<<<< HEAD
-    - git checkout "release/v${RELEASE_ID}"
-=======
     - git checkout "release/v${RELEASE_ID}" ||  git checkout -b "release/v${RELEASE_ID}"
->>>>>>> 4841d079
     - git tag -a "${NEW_VERSION}" -m "${TAG_BODY}"
     - git push --tags  "https://$GHT:@github.com/$TRAVIS_REPO_SLUG" 
     - mkdir -p ~/.config/taskcat
