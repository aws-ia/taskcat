#!/usr/bin/env python
# -*- coding: UTF-8 -*-
# authors:
# Tony Vattathil <tonynv@amazon.com>, <avattathil@gmail.com>
# Santiago Cardenas <sancard@amazon.com>, <santiago.cardenas@outlook.com>
# Shivansh Singh <sshvans@amazon.com>,
# Jay McConnell <jmmccon@amazon.com>,
# Andrew Glenn <andglenn@amazon.com>
#
# repo: https://github.com/aws-quickstart/taskcat
# docs: https://aws-quickstart.github.io/taskcat/
#
# This program takes as input:
# CloudFormation template and json formatted parameter input file
# To create tests define the test params in config.yml (Example below)
# Planned Features:
# - Email test results to owner of project

# --imports --
from __future__ import print_function

import datetime
import json
import os
import re
import time
import uuid
import boto3
import yaml
import cfnlint.core
import textwrap
import base64
import logging
from botocore.vendored import requests

from taskcat.reaper import Reaper
from taskcat.client_factory import ClientFactory
from taskcat.logger import PrintMsg
from taskcat.generate_reports import ReportBuilder
from taskcat.common_utils import CommonTools
from taskcat.cfn_logutils import CfnLogTools
from taskcat.cfn_resources import CfnResourceTools
from taskcat.exceptions import TaskCatException
from taskcat.s3_sync import S3Sync
from taskcat.common_utils import exit0, exit1, param_list_to_dict
from taskcat.cli import get_installed_version
from taskcat.template_params import ParamGen


class TestData(object):
    """
        This class is used to represent the test data.
    """
    def __init__(self):
        self.__test_name = None
        self.__test_stacks = []

    def set_test_name(self, name):
        self.__test_name = name

    def get_test_name(self):
        return self.__test_name

    def get_test_stacks(self):
        return self.__test_stacks

    def add_test_stack(self, stack):
        self.__test_stacks.append(stack)


"""
    Task(Cat = CloudFormation Automated Testing)

    This is the main TaskCat class, which provides various functions to
    perform testing of CloudFormation templates in multiple regions and
    generate report.
"""


log = logging.getLogger(__name__)


# This class should be split into smaller components, and entirely replaced by v9 stable release
class LegacyTaskCat(object):
    # CONSTRUCTOR
    # ============

    def __init__(self, args, nametag='[taskcat]'):
        self.nametag = '{1}{0}{2}'.format(nametag, PrintMsg.name_color, PrintMsg.rst_color)
        self._project_name = None
        self._project_path = None
        self.owner = None
        self.banner = None
        self.capabilities = []
        self.config = 'taskcat.yml'
        self.test_region = []
        self.s3bucket = None
        self.s3bucket_type = None
        self.template_path = None
        self.parameter_path = None
        self.default_region = None
        self._template_file = None
        self._template_type = None
        self._parameter_file = None
        self._parameter_path = None
        self.ddb_table = None
        self._enable_dynamodb = False
        self._termsize = 110
        self._strict_syntax_json = True
        self._banner = ""
        self._auth_mode = None
        self._report = False
        self._use_global = False
        self._parameters = {}
        self.run_cleanup = True
        self.public_s3_bucket = False
        self._aws_access_key = None
        self._aws_secret_key = None
        self._boto_profile = None
        self._boto_client = ClientFactory()
        self._key_url_map = {}
        self.retain_if_failed = False
        self.tags = []
        self.stack_prefix = ''
        self.template_data = None
        self.version = get_installed_version()
        self.s3_url_prefix = ""
        self.upload_only = False
        self._max_bucket_name_length = 63
        self.lambda_build_only = False
        self._sig = base64.b64decode("dENhVA==").decode()
        self._jobid = str(uuid.uuid4())

        if args.upload_only:
            self.upload_only = True

        if args.lambda_build_only:
            self.lambda_build_only = True

        try:
            self.tags = args.tags
        except AttributeError:
            pass

        if not re.compile('^[a-z0-9\-]+$').match(args.stack_prefix):
            raise TaskCatException("--stack-prefix only accepts lowercase letters, numbers and '-'")
        self.stack_prefix = args.stack_prefix

        self.verbosity = args.verbosity

        # Overrides Defaults for cleanup but does not overwrite config.yml
        if args.no_cleanup:
            self.run_cleanup = False

        try:
            if args.exclude is not None:
                self.exclude = args.exclude
        except AttributeError:
            ## TODO: Figure out why we're swallowing an exception with 0 feedback here
            pass

        if args.public_s3_bucket:
            self.public_s3_bucket = True

        if args.no_cleanup_failed:
            self.retain_if_failed = True
        self.one_or_more_tests_failed = False
        self.exclude = []
        self.enable_sig_v2 = False

    # SETTERS ANPrintMsg.DEBUG GETTERS
    # ===================

    def set_project_name(self, project_name):
        self._project_name = project_name

    def get_project_name(self):
        return self._project_name

    def get_project_path(self):
        return self._project_path

    def set_project_path(self, path):
        self._project_path = path

    def set_owner(self, owner):
        self.owner = owner

    def get_owner(self):
        return self.owner

    def set_capabilities(self, ability):
        self.capabilities.append(ability)

    def get_capabilities(self):
        return self.capabilities

    def set_s3bucket(self, bucket):
        self.s3bucket = bucket

    def get_s3bucket(self):
        return str(self.s3bucket)

    def set_s3bucket_type(self, bucket):
        self.s3bucket_type = bucket

    def get_s3bucket_type(self):
        return str(self.s3bucket_type)

    def set_config(self, config_yml):
        if os.path.isfile(config_yml):
            self.config = config_yml
        else:
            exit1("Cannot locate file %s" % config_yml)

    def get_config(self):
        return self.config

    def get_strict_syntax_json(self):
        return self._strict_syntax_json

    def set_strict_syntax_json(self, value):
        self._strict_syntax_json = value

    def get_template_file(self):
        return self._template_file

    def set_template_file(self, template):
        self._template_file = template

    def get_template_type(self):
        return self._template_type

    def set_template_type(self, template_type):
        self._template_type = template_type

    def set_parameter_file(self, parameter):
        self._parameter_file = parameter

    def get_exclude(self):
        return self.exclude

    def get_parameter_file(self):
        return self._parameter_file

    def set_parameter_path(self, parameter):
        self.parameter_path = parameter

    def get_parameter_path(self):
        return self.parameter_path

    def get_param_includes(self, original_keys):
        """
        This function searches for ~/.aws/taskcat_global_override.json,
        then <project>/ci/taskcat_project_override.json, in that order.
        Keys defined in either of these files will override Keys defined in <project>/ci/*.json or in the template parameters.

        :param original_keys: json object derived from Parameter Input JSON in <project>/ci/
        """
        # Github/issue/57
        # Look for ~/.taskcat_overrides.json

        log.info("|Processing Overrides")
        # Fetch overrides Home dir first.
        dict_squash_list = []
        _homedir_override_file_path = "{}/.aws/{}".format(os.path.expanduser('~'), 'taskcat_global_override.json')
        if os.path.isfile(_homedir_override_file_path):
            with open(_homedir_override_file_path) as f:
                try:
                    _homedir_override_json = json.loads(f.read())
                except ValueError:
                    raise TaskCatException("Unable to parse JSON (taskcat global overrides)")
                log.debug("Values loaded from ~/.aws/taskcat_global_override.json")
                log.debug(str(_homedir_override_json))
            dict_squash_list.append(_homedir_override_json)

        # Now look for per-project override uploaded to S3.
        local_override_file_path = "{}/ci/taskcat_project_override.json".format(self.get_project_path())
        try:
            # Intentional duplication of self.get_content() here, as I don't want to break that due to
            # tweaks necessary here.
            with open(local_override_file_path, 'r') as f:
                content = f.read()
            _obj = json.loads(content)
            dict_squash_list.append(_obj)
            log.debug("Values loaded from {}".format(local_override_file_path))
            log.debug(str(_obj))
        except ValueError:
            raise TaskCatException("Unable to parse JSON (taskcat project overrides)")
        except TaskCatException:
            raise
        except Exception as e:
            pass

        param_index = param_list_to_dict(original_keys)

        template_params = self.extract_template_parameters()
        # Merge the two lists, overriding the original values if necessary.
        for override in dict_squash_list:
            for override_pd in override:
                key = override_pd['ParameterKey']
                if key in param_index.keys():
                    idx = param_index[key]
                    original_keys[idx] = override_pd
                else:
                    log.info("Cannot apply overrides for the [{}] Parameter. You did not include this parameter in [{}]".format(key, self.get_parameter_file()))

        # check if s3 bucket and QSS3BucketName param match. fix if they dont.
        bucket_name = self.get_s3bucket()
        _kn = 'QSS3BucketName'
        if _kn in self.extract_template_parameters():
            if _kn in param_index:
                _knidx = param_index[_kn]
                param_bucket_name = original_keys[_knidx]['ParameterValue']
                if param_bucket_name != bucket_name and param_bucket_name != '$[taskcat_autobucket]':
                    log.info("Inconsistency detected between S3 Bucket Name provided in the TaskCat Config [{}] and QSS3BucketName Parameter Value within the template: [{}]".format(
                             bucket_name, param_bucket_name))
                    log.info("Setting the value of QSS3BucketName to [{}]".format(bucket_name))
                    original_keys[_knidx]['ParameterValue'] = bucket_name

        return original_keys

    def set_template_path(self, template):
        self.template_path = template

    def get_template_path(self):
        return self.template_path

    def set_parameter(self, key, val):
        self._parameters[key] = val

    def get_parameter(self, key):
        return self._parameters[key]

    def set_dynamodb_table(self, ddb_table):
        self.ddb_table = ddb_table

    def get_dynamodb_table(self):
        return self.ddbtable

    def set_default_region(self, region):
        self.default_region = region

    def get_default_region(self):
        return self.default_region

    def get_test_region(self):
        return self.test_region

    def set_test_region(self, region_list):
        self.test_region = []
        for region in region_list:
            self.test_region.append(region)

    def set_docleanup(self, cleanup_value):
        self.run_cleanup = cleanup_value

    def get_docleanup(self):
        return self.run_cleanup

    #      FUNCTIONS       #
    # ==================== #

    def stage_in_s3(self, taskcat_cfg):
        """
        Upload templates and other artifacts to s3.

        This function creates the s3 bucket with name provided in the config yml file. If
        no bucket name provided, it creates the s3 bucket using project name provided in
        config yml file. And uploads the templates and other artifacts to the s3 bucket.

        :param taskcat_cfg: Taskcat configuration provided in yml file

        """
        if self.public_s3_bucket:
            bucket_or_object_acl = 'public-read'
        else:
            bucket_or_object_acl = 'bucket-owner-read'
        s3_client = self._boto_client.get('s3', region=self.get_default_region(), s3v4=True)

        if 's3bucket' in taskcat_cfg['global'].keys():
            self.set_s3bucket(taskcat_cfg['global']['s3bucket'])
            self.set_s3bucket_type('defined')
            log.info("Staging Bucket => " + self.get_s3bucket())
            if len(self.get_s3bucket()) > self._max_bucket_name_length:
                raise TaskCatException("The bucket name you provided is greater than {} characters.".format(self._max_bucket_name_length))
            try:
                _ = s3_client.list_objects(Bucket=self.get_s3bucket())
            except s3_client.exceptions.NoSuchBucket:
                raise TaskCatException("The bucket you provided [{}] does not exist. Exiting.".format(self.get_s3bucket()))
            except Exception:
                raise
        else:
            auto_bucket = 'taskcat-' + self.stack_prefix + '-' + self.get_project_name() + "-" + self._jobid[:8]
            auto_bucket = auto_bucket.lower()
            if len(auto_bucket) > self._max_bucket_name_length:
                auto_bucket = auto_bucket[:self._max_bucket_name_length]
            if self.get_default_region():
                log.info('Creating bucket {0} in {1}'.format(auto_bucket, self.get_default_region()))
                if self.get_default_region() == 'us-east-1':
                    response = s3_client.create_bucket(ACL=bucket_or_object_acl,
                                                       Bucket=auto_bucket)
                else:
                    response = s3_client.create_bucket(ACL=bucket_or_object_acl,
                                                       Bucket=auto_bucket,
                                                       CreateBucketConfiguration={
                                                           'LocationConstraint': self.get_default_region()
                                                       })

                self.set_s3bucket_type('auto')
            else:
                raise TaskCatException("Default_region = " + self.get_default_region())

            if response['ResponseMetadata']['HTTPStatusCode'] is 200:
                log.info("Staging Bucket => [%s]" % auto_bucket)
                self.set_s3bucket(auto_bucket)
            else:
                log.info('Creating bucket {0} in {1}'.format(auto_bucket, self.get_default_region()))
                response = s3_client.create_bucket(ACL=bucket_or_object_acl,
                                                   Bucket=auto_bucket,
                                                   CreateBucketConfiguration={
                                                       'LocationConstraint': self.get_default_region()})

                if response['ResponseMetadata']['HTTPStatusCode'] is 200:
                    log.info("Staging Bucket => [%s]" % auto_bucket)
                    self.set_s3bucket(auto_bucket)
            if self.tags:
                s3_client.put_bucket_tagging(
                    Bucket=auto_bucket,
                    Tagging={"TagSet": self.tags}
                )
            if not self.enable_sig_v2:
                print(PrintMsg.INFO + "Enforcing sigv4 requests for bucket %s" % auto_bucket)
                policy = """{
   "Version": "2012-10-17",
   "Statement": [
         {
               "Sid": "Test",
               "Effect": "Deny",
               "Principal": "*",
               "Action": "s3:*",
               "Resource": "arn:aws:s3:::%s/*",
               "Condition": {
                     "StringEquals": {
                           "s3:signatureversion": "AWS"
                     }
               }
         }
   ]
}
""" % auto_bucket
                s3_client.put_bucket_policy(Bucket=auto_bucket, Policy=policy)

        for exclude in self.get_exclude():
            if os.path.isdir(exclude):
                S3Sync.exclude_path_prefixes.append(exclude)
            else:
                S3Sync.exclude_files.append(exclude)

        S3Sync(s3_client, self.get_s3bucket(), self.get_project_name(), self.get_project_path(), bucket_or_object_acl)
        self.s3_url_prefix = "https://" + self.get_s3_hostname() + "/" + self.get_project_name()
        if self.upload_only:
            exit0("Upload completed successfully")

    def get_available_azs(self, region, count):
        """
        Returns a list of availability zones in a given region.

        :param region: Region for the availability zones
        :param count: Minimum number of availability zones needed

        :return: List of availability zones in a given region

        """
        available_azs = []
        ec2_client = self._boto_client.get('ec2', region=region)
        availability_zones = ec2_client.describe_availability_zones(
            Filters=[{'Name': 'state', 'Values': ['available']}])

        for az in availability_zones['AvailabilityZones']:
            available_azs.append(az['ZoneName'])

        if len(available_azs) < count:
            exit1("Only {0} az's are available in {1}".format(len(available_azs), region))
        else:
            azs = ','.join(available_azs[:count])
            return azs

    def remove_public_acl_from_bucket(self):
        if self.public_s3_bucket:
            log.info('The staging bucket [{}] should be only required during cfn bootstrapping. Removing public '
                        'permission as they are no longer needed!'.format(self.s3bucket))
            s3_client = self._boto_client.get('s3', region=self.get_default_region(), s3v4=True)
            s3_client.put_bucket_acl(Bucket=self.s3bucket, ACL='private')

    def get_content(self, bucket, object_key):
        """
        Returns the content of an object, given the bucket name and the key of the object

        :param bucket: Bucket name
        :param object_key: Key of the object

        :return: Content of the object

        """
        s3_client = self._boto_client.get('s3', region=self.get_default_region(), s3v4=True)
        try:
            dict_object = s3_client.get_object(Bucket=bucket, Key=object_key)
        except TaskCatException:
            raise
        except Exception:
            log.error("Attempted to fetch Bucket: {}, Key: {}".format(bucket, object_key))
            raise
        content = dict_object['Body'].read().decode('utf-8').strip()
        return content

    def get_s3contents(self, url):
        """
        Returns S3 object.
        - If --public-s3-bucket is passed, returns via the requests library.
        - If not, does an S3 API call.

        :param url: URL of the S3 object to return.
        :return: Data of the s3 object
        """
        if self.public_s3_bucket:
            payload = requests.get(url)
            return payload.text
        key = self._key_url_map[url]
        return self.get_content(self.get_s3bucket(), key)

    def get_contents(self, path):
        """
        Returns local file contents as a string.

        :param path: URL of the S3 object to return.
        :return: file contents
        """
        with open(path, 'r') as f:
            data = f.read()
        return data

    def get_s3_hostname(self):
        """
        Returns S3 hostname of target bucket
        :return: S3 hostname

        """
        s3_client = self._boto_client.get('s3', region=self.get_default_region(), s3v4=True)
        bucket_location = s3_client.get_bucket_location(Bucket=self.get_s3bucket())
        if bucket_location['LocationConstraint'] is not None:
            hostname = "s3-{0}.{1}/{2}".format(bucket_location['LocationConstraint'], "amazonaws.com",
                                               self.get_s3bucket())
        else:
            hostname = "{0}.s3.amazonaws.com".format(self.get_s3bucket())
        return hostname

    def get_global_region(self, yamlcfg):
        """
        Returns a list of regions defined under global region in the yml config file.

        :param yamlcfg: Content of the yml config file
        :return: List of regions

        """
        g_regions = []
        for keys in yamlcfg['global'].keys():
            if 'region' in keys:
                namespace = 'global'
                try:
                    iter(yamlcfg['global']['regions'])
                    for region in yamlcfg['global']['regions']:
                        g_regions.append(region)
                        self._use_global = True
                except TypeError as e:
                    log.error("No regions defined in [%s]:" % namespace)
                    log.error("Please correct region defs[%s]:" % namespace)
        return g_regions

    def extract_template_parameters(self):
        """
        Returns a dictionary of the parameters in the template entrypoint, if it exist.
        Otherwise, return empty {} dictionary if there are no parameters in the template.

        :return: list of parameters for the template.
        """
        if 'Parameters' in self.template_data:
            return self.template_data['Parameters'].keys()
        else:
            return {}

    def validate_template(self, taskcat_cfg, test_list):
        """
        Returns TRUE if all the template files are valid, otherwise FALSE.

        :param taskcat_cfg: TaskCat config object
        :param test_list: List of tests

        :return: TRUE if templates are valid, else FALSE
        """
        # Load global regions
        self.set_test_region(self.get_global_region(taskcat_cfg))
        for test in test_list:
            log.info(" :Validate Template in test[%s]" % test, extra={"nametag": self.nametag})
            self.define_tests(taskcat_cfg, test)
            try:
                log.debug("Default region [%s]" % self.get_default_region())
                cfn = self._boto_client.get('cloudformation', region=self.get_default_region())

                result = cfn.validate_template(TemplateURL=self.s3_url_prefix + '/templates/' + self.get_template_file())
                log.warning("Validated [%s]" % self.get_template_file(), extra={"nametag": PrintMsg.PASS})
                if 'Description' in result:
                    cfn_result = (result['Description'])
                    log.info("Description  [%s]" % textwrap.fill(cfn_result))
                else:
                    log.warning("Please include a top-level description for template: [%s]" % self.get_template_file())
                cfn_params = json.dumps(result['Parameters'], indent=11, separators=(',', ': '))
                log.debug("Parameters:")
                log.debug(cfn_params)
            except TaskCatException:
                raise
            except Exception as e:
                log.debug(str(e))
                log.info("Deleting any automatically-created buckets...")
                self.delete_autobucket()
                raise TaskCatException("Cannot validate %s" % self.get_template_file())
        return True

    def generate_input_param_values(self, s_parms, region):
        """
        Given a cloudformation input parameter file as JSON, this function generates the values
        for the parameters indicated by $[] appropriately, replaces $[] with new value and return
        the updated JSON.

        :param region:
        :param s_parms: Cloudformation template input parameter file as JSON

        :return: Input parameter file as JSON with $[] replaced with generated values

        """
        # gentype = None

        # Auto-generated stack inputs

        # (Passwords)
        # Value that matches the following pattern will be replaced
        # - Parameters must start with $[
        # - Parameters must end with ]
        # - genpass in invoked when _genpass_X is found
        # - X is length of the string
        # Example: $[taskcat_genpass_8]
        # Optionally - you can specify the type of password by adding
        # - A alpha-numeric passwords
        # - S passwords with special characters
        # Example: $[taskcat_genpass_8A]
        # Generates: tI8zN3iX8
        # or
        # Example: $[taskcat_genpass_8S]
        # Generates: mA5@cB5!

        # (Auto generated s3 bucket )
        # Example: $[taskcat_autobucket]
        # Generates: <evaluates to auto generated bucket name>

        # (Generate UUIPrintMsg.DEBUG String)
        # Example: $[taskcat_genuuid]
        # Generates: 1c2e3483-2c99-45bb-801d-8af68a3b907b

        # (Generate Random String)
        # Example: $[taskcat_random-string]
        # Generates: yysuawpwubvotiqgwjcu
        # or
        # Example: $[taskcat_random-numbers]
        # Generates: 56188163597280820763

        # (Availability Zones)
        # Value that matches the following pattern will be replaced
        # - Parameters must start with $[
        # - Parameters must end with ]
        # - genaz in invoked when _genaz_X is found
        # - A number of AZ's will be selected from the region
        #   the stack is attempting to launch
        # Example: $[taskcat_genaz_2] (if the region is us-east-2)
        # Generates: us-east-1a, us-east-2b

        # (Retrieve previously generated value)
        # Example: $[taskcat_getval_KeyName]
        # UseCase: Can be used to confirm generated passwords

        # (Presigned URLs)
        # Usage: $[taskcat_presignedurl],S3BucketName,PathToKey,[Optional URL Expiry in seconds]
        #
        # Example with default expiry (1 hour):
        # - $[taskcat_presignedurl],my-example-bucket,example/content.txt
        #
        # Example with 5 minute expiry:
        # - $[taskcat_presignedurl],my-example-bucket,example/content.txt,300

        return ParamGen(param_list=s_parms, bucket_name=self.get_s3bucket(), boto_client=self._boto_client, region=region).results

    def stackcreate(self, taskcat_cfg, test_list, sprefix):
        """
        This function creates CloudFormation stack for the given tests.

        :param taskcat_cfg: TaskCat config as yaml object
        :param test_list: List of tests
        :param sprefix: Special prefix as string. Purpose of this param is to use it for tagging
            the stack.

        :return: List of TestData objects

        """
        testdata_list = []
        self.set_capabilities('CAPABILITY_AUTO_EXPAND')
        self.set_capabilities('CAPABILITY_NAMED_IAM')
        for test in test_list:
            testdata = TestData()
            testdata.set_test_name(test)
            log.info("{0}|PREPARING TO LAUNCH => {1}{2}".format(PrintMsg.header, test, PrintMsg.rst_color))
            sname = str(self._sig)

            stackname = sname + '-' + sprefix + '-' + test + '-' + self._jobid[:8]
            self.define_tests(taskcat_cfg, test)
            for region in self.get_test_region():
                log.info("Preparing to launch in region [%s] " % region)
                try:
                    cfn = self._boto_client.get('cloudformation', region=region)
                    s_parmsdata = self.get_contents(self.get_project_path() + "/ci/" + self.get_parameter_file())
                    s_parms = json.loads(s_parmsdata)
                    s_include_params = self.get_param_includes(s_parms)
                    if s_include_params:
                        s_parms = s_include_params
                    j_params = self.generate_input_param_values(s_parms, region)
                    log.debug("Creating Boto Connection region=%s" % region)
                    log.debug("StackName=" + stackname)
                    log.debug("DisableRollback=True")
                    log.debug("TemplateURL=%s" % self.get_template_path())
                    log.debug("Capabilities=%s" % self.get_capabilities())
                    log.debug("Parameters:")
                    log.debug("Tags:%s" % str(self.tags))
                    if self.get_template_type() == 'json':
                        log.debug(json.dumps(j_params, sort_keys=True, indent=11, separators=(',', ': ')))
                    try:
                        stackdata = cfn.create_stack(
                            StackName=stackname,
                            DisableRollback=True,
                            TemplateURL=self.get_template_path(),
                            Parameters=j_params,
                            Capabilities=self.get_capabilities(),
                            Tags=self.tags
                        )
                        log.info("|CFN Execution mode [create_stack]")
                    except cfn.exceptions.ClientError as e:
                        if not str(e).endswith('cannot be used with templates containing Transforms.'):
                            raise
                        log.info("|CFN Execution mode [change_set]")
                        stack_cs_data = cfn.create_change_set(
                            StackName=stackname,
                            TemplateURL=self.get_template_path(),
                            Parameters=j_params,
                            Capabilities=self.get_capabilities(),
                            ChangeSetType="CREATE",
                            ChangeSetName=stackname + "-cs"
                        )
                        change_set_name = stack_cs_data['Id']

                        # wait for change set
                        waiter = cfn.get_waiter('change_set_create_complete')
                        waiter.wait(
                            ChangeSetName=change_set_name,
                            WaiterConfig={
                                'Delay': 10,
                                'MaxAttempts': 26  # max lambda execute is 5 minutes
                            })

                        cfn.execute_change_set(
                            ChangeSetName=change_set_name
                        )

                        stackdata = {
                            'StackId': stack_cs_data['StackId']
                        }

                    testdata.add_test_stack(stackdata)
                except TaskCatException:
                    raise
                except Exception as e:
                    log.debug(str(e))
                    raise TaskCatException("Cannot launch %s" % self.get_template_file())

            testdata_list.append(testdata)
        for test in testdata_list:
            for stack in test.get_test_stacks():
                log.info(" |{}LAUNCHING STACKS{}".format(PrintMsg.header, PrintMsg.rst_color), extra={"nametag": self.nametag})
                log.info("{}{} {} {}".format(
                    PrintMsg.header,
                    test.get_test_name(),
                    str(stack['StackId']).split(':stack', 1),
                    PrintMsg.rst_color), extra={"nametag": ""})
        return testdata_list

    def validate_parameters(self, taskcat_cfg, test_list):
        """
        This function validates the parameters file of the CloudFormation template.

        :param taskcat_cfg: TaskCat config yaml object
        :param test_list: List of tests

        :return: TRUPrintMsg.ERROR if the parameters file is valid, else FALSE
        """
        for test in test_list:
            self.define_tests(taskcat_cfg, test)
            log.info(" |Validate JSON input in test[%s]" % test, extra={"nametag": self.nametag})
            log.debug("parameter_path = %s" % self.get_parameter_path())

            inputparms = self.get_contents(self.get_project_path() + "/ci/" + self.get_parameter_file())

            jsonstatus = self.check_json(inputparms)

            log.debug("jsonstatus = %s" % jsonstatus)

            if jsonstatus:
                log.warning("Validated [%s]" % self.get_parameter_file(), extra={"nametag": PrintMsg.PASS})
            else:
                log.debug("parameter_file = %s" % self.get_parameter_file())
                raise TaskCatException("Cannot validate %s" % self.get_parameter_file())
        return True

    @staticmethod
    def regxfind(re_object, data_line):
        """
        Returns the matching string.

        :param re_object: Regex object
        :param data_line: String to be searched

        :return: Matching String if found, otherwise return 'Not-found'
        """
        sg = re_object.search(data_line)
        if sg:
            return str(sg.group())
        else:
            return str('Not-found')


    def stackcheck(self, stack_id):
        """
        Given the stack id, this function returns the status of the stack as
        a list with stack name, region, and status as list items, in the respective
        order.

        :param stack_id: CloudFormation stack id

        :return: List containing the stack name, region and stack status in the
            respective order.
        """
        stackdata = CommonTools(stack_id).parse_stack_info()
        region = stackdata['region']
        stack_name = stackdata['stack_name']
        test_info = []

        cfn = self._boto_client.get('cloudformation', region=region)
        # noinspection PyBroadException
        try:
            test_query = (cfn.describe_stacks(StackName=stack_name))
            for result in test_query['Stacks']:
                test_info.append(stack_name)
                test_info.append(region)
                test_info.append(result.get('StackStatus'))
                if result.get(
                        'StackStatus') == 'CREATE_IN_PROGRESS' or result.get('StackStatus') == 'DELETE_IN_PROGRESS':
                    test_info.append(1)
                else:
                    test_info.append(0)
        except TaskCatException:
            raise
        except Exception:
            test_info.append(stack_name)
            test_info.append(region)
            test_info.append("STACK_DELETED")
            test_info.append(0)
        return test_info

    def db_initproject(self, table_name):
        """
        :param table_name: Creates table if it does not exist. Waits for the table to become available
        :return: DynamoDB object
        """
        dynamodb = boto3.resource('dynamodb', region_name=self.get_default_region())
        try:
            table = dynamodb.create_table(
                TableName=table_name,
                KeySchema=[
                    {
                        'AttributeName': 'job-name',
                        'KeyType': 'HASH'
                    }
                ],
                AttributeDefinitions=[
                    {
                        'AttributeName': 'job-name',
                        'AttributeType': 'S'
                    }

                ],
                ProvisionedThroughput={
                    'ReadCapacityUnits': 5,
                    'WriteCapacityUnits': 5,
                }
            )
            log.info('Creating new [{}]'.format(table_name))
            table.meta.client.get_waiter('table_exists').wait(TableName=table_name)
            return table
        except TaskCatException:
            raise
        except Exception as notable:
            if notable:
                log.info('Adding to existing [{}]'.format(table_name))
                table = dynamodb.Table(table_name)
                table.meta.client.get_waiter('table_exists').wait(TableName=table_name)
                return table

    def db_item(self, table, time_stamp, region, job_name, log_group, owner, job_status):
        # :TODO add jobid getter and setter
        table.put_item(
            Item={
                'job-name': job_name,
                'last-run': time_stamp,
                'region': region,
                'owner': owner,
                'test-history': log_group,
                'job-status': job_status,
                'test-outputs': self._jobid[:8],
            }
        )

    def enable_dynamodb_reporting(self, enable):
        self._enable_dynamodb = enable

    def get_stackstatus(self, testdata_list, speed):
        """
        Given a list of TestData objects, this function checks the stack status
        of each CloudFormation stack and updates the corresponding TestData object
        with the status.

        :param testdata_list: List of TestData object
        :param speed: Interval (in seconds) in which the status has to be checked in loop

        """
        active_tests = 1
        log.warning("{}{} {} [{}]{}".format(
            PrintMsg.header,
            'AWS REGION'.ljust(15),
            'CLOUDFORMATION STACK STATUS'.ljust(26),
            'CLOUDFORMATION STACK NAME',
            PrintMsg.rst_color))
        latest_log = {}
        while active_tests > 0:
            current_active_tests = 0
            time_stamp = datetime.datetime.now().strftime("%Y-%m-%d %H:%M:%S")
            for test in testdata_list:
                if test not in latest_log.keys():
                    latest_log[test] = {}
                for stack in test.get_test_stacks():
                    stack_id = stack['StackId']
                    if stack_id not in latest_log[test].keys():
                        latest_log[test][stack_id] = ""
                    stackquery = self.stackcheck(str(stack['StackId']))
                    current_active_tests = stackquery[3] + current_active_tests
                    logs = ("{3}{0} {1} [{2}]{4}".format(
                        stackquery[1].ljust(15),
                        stackquery[2].ljust(26),
                        stackquery[0],
                        PrintMsg.highlight,
                        PrintMsg.rst_color))
                    if logs != latest_log[test][stack_id]:
                        log.warning(logs)
                    else:
                        log.info(logs)
                    latest_log[test][stack_id] = logs
                    if self._enable_dynamodb:
                        table = self.db_initproject(self.get_project_name())
                        # Do not update when in cleanup start (preserves previous status)
                        skip_status = ['DELETE_IN_PROGRESS', 'STACK_DELETED']
                        if stackquery[2] not in skip_status:
                            self.db_item(table,
                                         time_stamp,
                                         stackquery[1],
                                         test.get_test_name(),
                                         'log group stub',
                                         self.get_owner(),
                                         stackquery[2])

                    stack['status'] = stackquery[2]
                    active_tests = current_active_tests
                    time.sleep(speed)

    def cleanup(self, testdata_list, speed):
        """
        This function deletes the CloudFormation stacks of the given tests.

        :param testdata_list: List of TestData objects
        :param speed: Interval (in seconds) in which the status has to be checked
            while deleting the stacks.

        """
        self.remove_public_acl_from_bucket()

        docleanup = self.get_docleanup()
        log.debug("clean-up = %s " % str(docleanup))

        if docleanup:
            log.warning(" |CLEANUP STACKS{}".format(PrintMsg.header, PrintMsg.rst_color), extra={"nametag": self.nametag})
            self.stackdelete(testdata_list)
            self.get_stackstatus(testdata_list, speed)
            self.deep_cleanup(testdata_list)
        else:
            log.info("[Retaining Stacks (Cleanup is set to {0}]".format(docleanup))

    def deep_cleanup(self, testdata_list):
        """
        This function deletes the AWS resources which were not deleted
        by deleting CloudFormation stacks.

        :param testdata_list: List of TestData objects

        """
        for test in testdata_list:
            failed_stack_ids = []
            for stack in test.get_test_stacks():
                if str(stack['status']) == 'DELETE_FAILED':
                    failed_stack_ids.append(stack['StackId'])
            if len(failed_stack_ids) == 0:
                log.info("All stacks deleted successfully. Deep clean-up not required.")
                continue

            log.info("Few stacks failed to delete. Collecting resources for deep clean-up.")
            # get test region from the stack id
            stackdata = CommonTools(failed_stack_ids[0]).parse_stack_info()
            region = stackdata['region']
            session = boto3.session.Session(region_name=region)
            s = Reaper(session)

            failed_stacks = CfnResourceTools(self._boto_client).get_all_resources(failed_stack_ids, region)
            # print all resources which failed to delete
            log.debug("Resources which failed to delete:\n")
            for failed_stack in failed_stacks:
                log.debug("Stack Id: " + failed_stack['stackId'])
                for res in failed_stack['resources']:
                    log.debug("{0} = {1}, {2} = {3}, {4} = {5}".format(
                        '\n\t\tLogicalId',
                        res.get('logicalId'),
                        '\n\t\tPhysicalId',
                        res.get('physicalId'),
                        '\n\t\tType',
                        res.get('resourceType')
                    ))
            s.delete_all(failed_stacks)

        self.delete_autobucket()

    def delete_autobucket(self):
        """
        This function deletes the automatically created S3 bucket(s) of the current project.
        """
        # Check to see if auto bucket was created
        if self.get_s3bucket_type() is 'auto':
            log.info("(Cleaning up staging assets)")

            s3_client = self._boto_client.get('s3', region=self.get_default_region(), s3v4=True)

            # Batch object processing by pages
            paginator = s3_client.get_paginator('list_objects')
            operation_parameters = {'Bucket': self.get_s3bucket(), 'Prefix': self.get_project_name()}
            s3_pages = paginator.paginate(**operation_parameters)

            # Load objects to delete
            objects_in_s3 = 1
            delete_keys = dict(Objects=[])
            try:
                for key in s3_pages.search('Contents'):
                    delete_keys['Objects'].append(dict(Key=key['Key']))
                    objects_in_s3 += 1
                    if objects_in_s3 == 1000:
                        # Batch delete 1000 objects at a time
                        s3_client.delete_objects(Bucket=self.get_s3bucket(), Delete=delete_keys)
                        log.info("Deleted {} objects from {}".format(objects_in_s3, self.get_s3bucket()))

                        delete_keys = dict(Objects=[])
                        objects_in_s3 = 1

                # Delete last batch of objects
                if objects_in_s3 > 1:
                    s3_client.delete_objects(Bucket=self.get_s3bucket(), Delete=delete_keys)
                    log.info("Deleted {} objects from {}".format(objects_in_s3, self.get_s3bucket()))

                # Delete bucket
                s3_client.delete_bucket(
                    Bucket=self.get_s3bucket())
                log.debug("Deleting Bucket {0}".format(self.get_s3bucket()))
            except s3_client.exceptions.NoSuchBucket:
                log.debug("Bucket {0} already deleted".format(self.get_s3bucket()))

        else:
            log.info("Retaining assets in s3bucket [{0}]".format(self.get_s3bucket()))

    def stackdelete(self, testdata_list):
        """
        This function deletes the CloudFormation stacks of the given tests.

        :param testdata_list: List of TestData objects

        """
        for test in testdata_list:
            for stack in test.get_test_stacks():
                stackdata = CommonTools(stack['StackId']).parse_stack_info()
                region = stackdata['region']
                stack_name = stackdata['stack_name']
                cfn = self._boto_client.get('cloudformation', region=region)
                cfn.delete_stack(StackName=stack_name)

    def define_tests(self, yamlc, test):
        """
        This function reads the given test config yaml object and defines
        the tests as per the given config object.

        :param yamlc: TaskCat config yaml object
        :param test: Test scenarios

        """
        for tdefs in yamlc['tests'].keys():
            if tdefs == test:
                t = yamlc['tests'][test]['template_file']
                p = yamlc['tests'][test]['parameter_input']
                n = yamlc['global']['qsname']
                o = yamlc['global']['owner']

                # Checks if cleanup flag is set
                # If cleanup is set to 'false' stack will not be deleted after
                # launch attempt
                if 'cleanup' in yamlc['global'].keys():
                    cleanupstack = yamlc['global']['cleanup']
                    if cleanupstack:
                        log.debug("cleanup set to yaml value")
                        self.set_docleanup(cleanupstack)
                    else:
                        log.info("Cleanup value set to (false)")
                        self.set_docleanup(False)
                else:
                    # By default do cleanup unless self.run_cleanup
                    # was overridden (set to False) by -n flag
                    if not self.run_cleanup:
                        log.debug("cleanup set by cli flag {0}".format(self.run_cleanup))
                    else:
                        self.set_docleanup(True)
                        log.info("No cleanup value set")
                        log.info(" - (Defaulting to cleanup)")

                # Load test setting
                self.set_owner(o)
                self.set_template_file(t)
                self.set_parameter_file(p)
                self.set_template_path(self.s3_url_prefix + '/templates/' + self.get_template_file())
                self.set_parameter_path(self.s3_url_prefix + '/ci/' + self.get_parameter_file())

                # Check to make sure template filenames are correct
                template_path = self.get_template_path()
                if not template_path:
                    log.error("Could not locate {0}".format(self.get_template_file()))
                    log.info("Check to make sure filename is correct?")
                    exit1()

                # Check to make sure parameter filenames are correct
                parameter_path = self.get_parameter_path()
                if not parameter_path:
                    log.error("Could not locate {0}".format(self.get_parameter_file()))
                    log.info("Check to make sure filename is correct?")
                    quit(1)

                # Detect template type

                cfntemplate = self.get_contents(self.get_project_path() + '/templates/' + self.get_template_file())

                if self.check_json(cfntemplate, quiet=True, strict=False):
                    self.set_template_type('json')
                    # Enforce strict json syntax
                    if self._strict_syntax_json:
                        self.check_json(cfntemplate, quiet=True, strict=True)
                    self.template_data = json.loads(cfntemplate)
                else:
                    self.set_template_type(None)
                    self.check_cfnyaml(cfntemplate, quiet=True, strict=False)
                    self.set_template_type('yaml')

                    m_constructor = cfnlint.decode.cfn_yaml.multi_constructor
                    loader = cfnlint.decode.cfn_yaml.MarkedLoader(cfntemplate, None)
                    loader.add_multi_constructor('!', m_constructor)
                    self.template_data = loader.get_single_data()

                log.info("|Acquiring tests assets for .......[%s]" % test)
                log.debug("|S3 Bucket     => [%s]" % self.get_s3bucket())
                log.debug("|Project       => [%s]" % self.get_project_name())
                log.debug("|Template      => [%s]" % self.get_template_path())
                log.debug("|Parameter     => [%s]" % self.get_parameter_path())
                log.debug("|TemplateType  => [%s]" % self.get_template_type())

                if 'regions' in yamlc['tests'][test]:
                    if yamlc['tests'][test]['regions'] is not None:
                        r = yamlc['tests'][test]['regions']
                        self.set_test_region(list(r))
                        msg = "|Defined Regions:\n"
                else:
                    global_regions = self.get_global_region(yamlc)
                    self.set_test_region(list(global_regions))
                    msg = "|Global Regions:"
                for list_o in self.get_test_region():
                    msg += "\t\t\t - [%s]\n" % list_o
                log.debug(msg)
                log.warning("(Completed) acquisition of [%s]\n" % test, extra={"nametag": PrintMsg.PASS})

    def check_json(self, jsonin, quiet=None, strict=None):
        """
        This function validates the given JSON.

        :param jsonin: Json object to be validated
        :param quiet: Optional value, if set True suppress verbose output
        :param strict: Optional value, Display errors and exit

        :return: TRUPrintMsg.ERROR if given Json is valid, FALSE otherwise.
        """
        try:
            parms = json.loads(jsonin)
            if not quiet:
                log.debug(json.dumps(parms, sort_keys=True, indent=11, separators=(',', ': ')))
        except ValueError as e:
            if strict:
                raise TaskCatException(str(e))
            return False
        return True

    def check_yaml(self, yamlin, quiet=None, strict=None):
        """
        This function validates the given YAML.

        :param yamlin: Yaml object to be validated
        :param quiet: Optional value, if set True suppress verbose output
        :param strict: Optional value, Display errors and exit

        :return: TRUPrintMsg.ERROR if given yaml is valid, FALSE otherwise.
        """
        try:
            parms = yaml.safe_load(yaml)
            if not quiet:
                log.debug(yaml.safe_dump(parms))
        except yaml.YAMLError as e:
            if strict:
                raise TaskCatException(str(e))
            return False
        return True

    def check_cfnyaml(self, yamlin, quiet=None, strict=None):
        """
        This function validates the given Cloudforamtion YAML.

        :param yamlin: CFNYaml object to be validated
        :param quiet: Optional value, if set True suppress verbose output
        :param strict: Optional value, Display errors and exit

        :return: TRUPrintMsg.ERROR if given yaml is valid, FALSE otherwise.
        """
        try:
            loader = cfnlint.decode.cfn_yaml.MarkedLoader(yamlin, None)
            loader.add_multi_constructor('!', cfnlint.decode.cfn_yaml.multi_constructor)
            if not quiet:
                log.debug(loader.get_single_data())
        except TaskCatException:
            raise
        except Exception as e:
            if strict:
                raise TaskCatException(str(e))
            return False
        return True

    # Set AWS Credentials
    # Set AWS Credentials
    def aws_api_init(self, args):
        """
        This function reads the AWS credentials from various sources to ensure
        that the client has right credentials defined to successfully run
        TaskCat against an AWS account.
        :param args: Command line arguments for AWS credentials. It could be
            either profile name, access key and secret key or none.
        """
        self.set_default_region(region=ClientFactory().get_default_region(args.aws_access_key, args.aws_secret_key, None, args.boto_profile))
        if args.boto_profile:
            self._auth_mode = 'profile'
            self._boto_profile = args.boto_profile
            try:
                sts_client = self._boto_client.get('sts',
                                                   profile_name=self._boto_profile,
                                                   region=self.get_default_region())
            except TaskCatException:
                raise
            except Exception as e:
                log.debug(str(e), exc_info=True)
                raise TaskCatException("Credential Error - Please check you profile!")
        elif args.aws_access_key and args.aws_secret_key:
            self._auth_mode = 'keys'
            self._aws_access_key = args.aws_access_key
            self._aws_secret_key = args.aws_secret_key
            try:
                sts_client = self._boto_client.get('sts',
                                                   aws_access_key_id=self._aws_access_key,
                                                   aws_secret_access_key=self._aws_secret_key,
                                                   region=self.get_default_region())
            except TaskCatException:
                raise
            except Exception as e:
                log.debug(str(e), exc_info=True)
                log.error("Credential Error - Please check you keys!")
        else:
            self._auth_mode = 'environment'
            try:
                sts_client = self._boto_client.get('sts', region=self.get_default_region())
            except TaskCatException:
                raise
            except Exception as e:
                log.debug(str(e), exc_info=True)
                raise TaskCatException("Credential Error - Please check your boto environment variable !")
        account = sts_client.get_caller_identity().get('Account')
        log.info(": AWS AccountNumber: \t [%s]" % account, extra={"nametag": self.nametag})
        log.info(": Authenticated via: \t [%s]" % self._auth_mode, extra={"nametag": self.nametag})

    def validate_yaml(self, yaml_file):
        """
        This function validates the given yaml file.

        :param yaml_file: Yaml file name

        """
        run_tests = []
        required_global_keys = [
            'qsname',
            'owner',
            'regions'
        ]

        required_test_parameters = [
            'template_file',
            'parameter_input'
        ]
        try:
            if os.path.isfile(yaml_file):
<<<<<<< HEAD
                log.info("Reading Config from: {0}".format(yaml_file), extra={"nametag": self.nametag})
=======
                print(self.nametag + " :Reading Config form: {0}".format(yaml_file))
>>>>>>> 1704a1f6
                with open(yaml_file, 'r') as checkyaml:
                    cfg_yml = yaml.safe_load(checkyaml.read())
                    for key in required_global_keys:
                        if key in cfg_yml['global'].keys():
                            pass
                        else:
                            raise TaskCatException("global:%s missing from " % key + yaml_file)

                    for defined in cfg_yml['tests'].keys():
                        run_tests.append(defined)
                        log.info(" |Queing test => %s " % defined, extra={"nametag": self.nametag})
                        for parms in cfg_yml['tests'][defined].keys():
                            for key in required_test_parameters:
                                if key in cfg_yml['tests'][defined].keys():
                                    pass
                                else:
                                    log.error("No key %s in test" % key + defined)
                                    raise TaskCatException("While inspecting: " + parms)
            else:
                raise TaskCatException("Cannot open [%s]" % yaml_file)
        except TaskCatException:
            raise
        except Exception as e:
            log.debug(str(e))
            raise TaskCatException("config.yml [%s] is not formatted well!!" % yaml_file)
        return run_tests

    def collect_resources(self, testdata_list, logpath):
        """
        This function collects the AWS resources information created by the
        CloudFormation stack for generating the report.

        :param testdata_list: List of TestData object
        :param logpath: Log file path

        """
        resource = {}
        log.info("(Collecting Resources)")
        for test in testdata_list:
            for stack in test.get_test_stacks():
                stackinfo = CommonTools(stack['StackId']).parse_stack_info()
                # Get stack resources
                resource[stackinfo['region']] = (
                    CfnResourceTools(self._boto_client).get_resources(
                        str(stackinfo['stack_name']),
                        str(stackinfo['region'])
                    )
                )
                extension = '.txt'
                test_logpath = '{}/{}-{}-{}{}'.format(
                    logpath,
                    stackinfo['stack_name'],
                    stackinfo['region'],
                    'resources',
                    extension)

                # Write resource logs
                file = open(test_logpath, 'w')
                file.write(str(
                    json.dumps(
                        resource,
                        indent=4,
                        separators=(',', ': '))))
                file.close()

    def createreport(self, testdata_list, filename):
        """
        This function creates the test report.

        :param testdata_list: List of TestData objects
        :param filename: Report file name
        :return:
        """
        o_directory = 'taskcat_outputs'

        # noinspection PyBroadException
        try:
            os.stat(o_directory)
        except TaskCatException:
            raise
        except Exception:
            os.mkdir(o_directory)
        log.info("Creating report in [%s]" % o_directory)
        dashboard_filename = o_directory + "/" + filename

        # Collect recursive logs
        # file path is already setup by getofile function in genreports
        cfn_logs = CfnLogTools(self._boto_client)
        cfn_logs.createcfnlogs(testdata_list, o_directory)

        # Generate html test dashboard
        cfn_report = ReportBuilder(testdata_list, dashboard_filename, self.version, self._boto_client, self)
<<<<<<< HEAD
        cfn_report.generate_report()
=======
        cfn_report.generate_report()

    @property
    def interface(self):
        parser = argparse.ArgumentParser(
            description="""
            Multi-Region CloudFormation Test Deployment Tool)
            For more info see: http://taskcat.io
        """,
            prog='taskcat',
            prefix_chars='-',
            formatter_class=RawTextHelpFormatter)
        parser.add_argument(
            '-c',
            '--config_yml',
            type=str,
            help=" (Config File Required!) \n "
                 "example here: https://raw.githubusercontent.com/aws-quickstart/"
                 "taskcat/master/examples/sample-taskcat-project/ci/taskcat.yml"
        )
        parser.add_argument(
            '-P',
            '--boto_profile',
            type=str,
            help="Authenticate using boto profile")
        parser.add_argument(
            '-A',
            '--aws_access_key',
            type=str,
            help="AWS Access Key")
        parser.add_argument(
            '-S',
            '--aws_secret_key',
            type=str,
            help="AWS Secret Key")
        parser.add_argument(
            '-n',
            '--no_cleanup',
            action='store_true',
            help="Sets cleanup to false (Does not teardown stacks)")
        parser.add_argument(
            '-N',
            '--no_cleanup_failed',
            action='store_true',
            help="Sets cleaup to false if the stack launch fails (Does not teardown stacks if it experiences a failure)"
        )
        parser.add_argument(
            '-p',
            '--public_s3_bucket',
            action='store_true',
            help="Sets public_s3_bucket to True. (Accesses objects via public HTTP, not S3 API calls)")
        parser.add_argument(
            '-v',
            '--verbose',
            action='store_true',
            help="Enables verbosity")
        parser.add_argument(
            '-t',
            '--tag',
            action=AppendTag,
            help="add tag to cloudformation stack, must be in the format TagKey=TagValue, multiple -t can be specified")
        parser.add_argument(
            '-s',
            '--stack-prefix',
            type=str,
            default="tag",
            help="set prefix for cloudformation stack name. only accepts lowercase letters, numbers and '-'")
        parser.add_argument(
            '-l',
            '--lint',
            action='store_true',
            help="lint the templates and exit")
        parser.add_argument(
            '-V',
            '--version',
            action='store_true',
            help="Prints Version")
        parser.add_argument(
            '-u',
            '--upload-only',
            action='store_true',
            help="Sync local files with s3 and exit")
        parser.add_argument(
            '-b',
            '--lambda-build-only',
            action='store_true',
            help="create lambda zips and exit")
        parser.add_argument(
            '-e',
            '--exclude',
            action='append',
            help="Exclude directories or files from s3 sync\n"
                 "Example: --exclude foo --exclude bar --exclude *.txt"
        )
        parser.add_argument(
            '--enable-sig-v2',
            action='store_true',
            help="Allow sigv2 requests to auto generated buckets")

        args = parser.parse_args()

        if len(sys.argv) == 1:
            self.welcome()
            print(parser.print_help())
            exit0()

        if args.version:
            print(get_installed_version())
            exit0()

        if args.enable_sig_v2:
            self.enable_sig_v2 = True

        if args.upload_only:
            self.upload_only = True

        if args.lambda_build_only:
            self.lambda_build_only = True

        if not args.config_yml:
            parser.error("-c (--config_yml) not passed (Config File Required!)")
            print(parser.print_help())
            raise TaskCatException("-c (--config_yml) not passed (Config File Required!)")

        try:
            self.tags = args.tags
        except AttributeError:
            pass

        try:
            if args.exclude is not None:
                self.exclude = args.exclude
        except AttributeError:
            pass

        if not re.compile('^[a-z0-9\-]+$').match(args.stack_prefix):
            raise TaskCatException("--stack-prefix only accepts lowercase letters, numbers and '-'")
        self.stack_prefix = args.stack_prefix

        if args.verbose:
            self.verbose = True

        # Overrides Defaults for cleanup but does not overwrite config.yml
        if args.no_cleanup:
            self.run_cleanup = False

        if args.boto_profile is not None:
            if args.aws_access_key is not None or args.aws_secret_key is not None:
                parser.error("Cannot use boto profile -P (--boto_profile)" +
                             "with --aws_access_key or --aws_secret_key")
                print(parser.print_help())
                raise TaskCatException("Cannot use boto profile -P (--boto_profile)" +
                             "with --aws_access_key or --aws_secret_key")
        if args.public_s3_bucket:
            self.public_s3_bucket = True

        if args.no_cleanup_failed:
            if args.no_cleanup:
                parser.error("Cannot use -n (--no_cleanup) with -N (--no_cleanup_failed)")
                print(parser.print_help())
                raise TaskCatException("Cannot use -n (--no_cleanup) with -N (--no_cleanup_failed)")
            self.retain_if_failed = True

        return args

    @staticmethod
    def checkforupdate(silent=False):
        update_needed = False

        def _print_upgrade_msg(newversion):
            print("version %s" % version)
            print('\n')
            print("{} A newer version of {} is available ({})".format(
                PrintMsg.INFO, 'taskcat', newversion))
            print('{} To upgrade pip version    {}[ pip install --upgrade taskcat]{}'.format(
                PrintMsg.INFO, PrintMsg.highlight, PrintMsg.rst_color))
            print('{} To upgrade docker version {}[ docker pull taskcat/taskcat ]{}'.format(
                PrintMsg.INFO, PrintMsg.highlight, PrintMsg.rst_color))
            print('\n')

        if _run_mode > 0:
            if 'dev' not in version:
                current_version = get_pip_version(
                    'https://pypi.org/pypi/taskcat/json')
                if version not in current_version:
                    update_needed = True
            if not silent:
                if not update_needed:
                    print("version %s" % version)
                else:
                    _print_upgrade_msg(current_version)
        else:
            print(PrintMsg.INFO + "Using local source (development mode) \n")

        return (update_needed, current_version)

    def welcome(self, prog_name='taskcat'):

        banner = pyfiglet.Figlet(font='standard')
        self.banner = banner
        print("{0}".format(banner.renderText(prog_name), '\n'))
        try:
            self.checkforupdate()
        except TaskCatException:
            raise
        except Exception:
            print(PrintMsg.INFO + "Unable to get version info!!, continuing")
            pass


class AppendTag(argparse.Action):
    def __call__(self, parser, namespace, values, option_string=None):
        if len(values.split('=')) != 2:
            raise TaskCatException("tags must be in the format TagKey=TagValue")
        n, v = values.split('=')
        try:
            getattr(namespace, 'tags')
        except AttributeError:
            setattr(namespace, 'tags', [])
        namespace.tags.append({"Key": n, "Value": v})





def main():
    pass


if __name__ == '__main__':
    pass

else:
    main()
>>>>>>> 1704a1f6
<|MERGE_RESOLUTION|>--- conflicted
+++ resolved
@@ -137,6 +137,9 @@
         if args.lambda_build_only:
             self.lambda_build_only = True
 
+        if args.enable_sig_v2:
+            self.enable_sig_v2 = True
+
         try:
             self.tags = args.tags
         except AttributeError:
@@ -1351,11 +1354,7 @@
         ]
         try:
             if os.path.isfile(yaml_file):
-<<<<<<< HEAD
                 log.info("Reading Config from: {0}".format(yaml_file), extra={"nametag": self.nametag})
-=======
-                print(self.nametag + " :Reading Config form: {0}".format(yaml_file))
->>>>>>> 1704a1f6
                 with open(yaml_file, 'r') as checkyaml:
                     cfg_yml = yaml.safe_load(checkyaml.read())
                     for key in required_global_keys:
@@ -1448,241 +1447,4 @@
 
         # Generate html test dashboard
         cfn_report = ReportBuilder(testdata_list, dashboard_filename, self.version, self._boto_client, self)
-<<<<<<< HEAD
-        cfn_report.generate_report()
-=======
-        cfn_report.generate_report()
-
-    @property
-    def interface(self):
-        parser = argparse.ArgumentParser(
-            description="""
-            Multi-Region CloudFormation Test Deployment Tool)
-            For more info see: http://taskcat.io
-        """,
-            prog='taskcat',
-            prefix_chars='-',
-            formatter_class=RawTextHelpFormatter)
-        parser.add_argument(
-            '-c',
-            '--config_yml',
-            type=str,
-            help=" (Config File Required!) \n "
-                 "example here: https://raw.githubusercontent.com/aws-quickstart/"
-                 "taskcat/master/examples/sample-taskcat-project/ci/taskcat.yml"
-        )
-        parser.add_argument(
-            '-P',
-            '--boto_profile',
-            type=str,
-            help="Authenticate using boto profile")
-        parser.add_argument(
-            '-A',
-            '--aws_access_key',
-            type=str,
-            help="AWS Access Key")
-        parser.add_argument(
-            '-S',
-            '--aws_secret_key',
-            type=str,
-            help="AWS Secret Key")
-        parser.add_argument(
-            '-n',
-            '--no_cleanup',
-            action='store_true',
-            help="Sets cleanup to false (Does not teardown stacks)")
-        parser.add_argument(
-            '-N',
-            '--no_cleanup_failed',
-            action='store_true',
-            help="Sets cleaup to false if the stack launch fails (Does not teardown stacks if it experiences a failure)"
-        )
-        parser.add_argument(
-            '-p',
-            '--public_s3_bucket',
-            action='store_true',
-            help="Sets public_s3_bucket to True. (Accesses objects via public HTTP, not S3 API calls)")
-        parser.add_argument(
-            '-v',
-            '--verbose',
-            action='store_true',
-            help="Enables verbosity")
-        parser.add_argument(
-            '-t',
-            '--tag',
-            action=AppendTag,
-            help="add tag to cloudformation stack, must be in the format TagKey=TagValue, multiple -t can be specified")
-        parser.add_argument(
-            '-s',
-            '--stack-prefix',
-            type=str,
-            default="tag",
-            help="set prefix for cloudformation stack name. only accepts lowercase letters, numbers and '-'")
-        parser.add_argument(
-            '-l',
-            '--lint',
-            action='store_true',
-            help="lint the templates and exit")
-        parser.add_argument(
-            '-V',
-            '--version',
-            action='store_true',
-            help="Prints Version")
-        parser.add_argument(
-            '-u',
-            '--upload-only',
-            action='store_true',
-            help="Sync local files with s3 and exit")
-        parser.add_argument(
-            '-b',
-            '--lambda-build-only',
-            action='store_true',
-            help="create lambda zips and exit")
-        parser.add_argument(
-            '-e',
-            '--exclude',
-            action='append',
-            help="Exclude directories or files from s3 sync\n"
-                 "Example: --exclude foo --exclude bar --exclude *.txt"
-        )
-        parser.add_argument(
-            '--enable-sig-v2',
-            action='store_true',
-            help="Allow sigv2 requests to auto generated buckets")
-
-        args = parser.parse_args()
-
-        if len(sys.argv) == 1:
-            self.welcome()
-            print(parser.print_help())
-            exit0()
-
-        if args.version:
-            print(get_installed_version())
-            exit0()
-
-        if args.enable_sig_v2:
-            self.enable_sig_v2 = True
-
-        if args.upload_only:
-            self.upload_only = True
-
-        if args.lambda_build_only:
-            self.lambda_build_only = True
-
-        if not args.config_yml:
-            parser.error("-c (--config_yml) not passed (Config File Required!)")
-            print(parser.print_help())
-            raise TaskCatException("-c (--config_yml) not passed (Config File Required!)")
-
-        try:
-            self.tags = args.tags
-        except AttributeError:
-            pass
-
-        try:
-            if args.exclude is not None:
-                self.exclude = args.exclude
-        except AttributeError:
-            pass
-
-        if not re.compile('^[a-z0-9\-]+$').match(args.stack_prefix):
-            raise TaskCatException("--stack-prefix only accepts lowercase letters, numbers and '-'")
-        self.stack_prefix = args.stack_prefix
-
-        if args.verbose:
-            self.verbose = True
-
-        # Overrides Defaults for cleanup but does not overwrite config.yml
-        if args.no_cleanup:
-            self.run_cleanup = False
-
-        if args.boto_profile is not None:
-            if args.aws_access_key is not None or args.aws_secret_key is not None:
-                parser.error("Cannot use boto profile -P (--boto_profile)" +
-                             "with --aws_access_key or --aws_secret_key")
-                print(parser.print_help())
-                raise TaskCatException("Cannot use boto profile -P (--boto_profile)" +
-                             "with --aws_access_key or --aws_secret_key")
-        if args.public_s3_bucket:
-            self.public_s3_bucket = True
-
-        if args.no_cleanup_failed:
-            if args.no_cleanup:
-                parser.error("Cannot use -n (--no_cleanup) with -N (--no_cleanup_failed)")
-                print(parser.print_help())
-                raise TaskCatException("Cannot use -n (--no_cleanup) with -N (--no_cleanup_failed)")
-            self.retain_if_failed = True
-
-        return args
-
-    @staticmethod
-    def checkforupdate(silent=False):
-        update_needed = False
-
-        def _print_upgrade_msg(newversion):
-            print("version %s" % version)
-            print('\n')
-            print("{} A newer version of {} is available ({})".format(
-                PrintMsg.INFO, 'taskcat', newversion))
-            print('{} To upgrade pip version    {}[ pip install --upgrade taskcat]{}'.format(
-                PrintMsg.INFO, PrintMsg.highlight, PrintMsg.rst_color))
-            print('{} To upgrade docker version {}[ docker pull taskcat/taskcat ]{}'.format(
-                PrintMsg.INFO, PrintMsg.highlight, PrintMsg.rst_color))
-            print('\n')
-
-        if _run_mode > 0:
-            if 'dev' not in version:
-                current_version = get_pip_version(
-                    'https://pypi.org/pypi/taskcat/json')
-                if version not in current_version:
-                    update_needed = True
-            if not silent:
-                if not update_needed:
-                    print("version %s" % version)
-                else:
-                    _print_upgrade_msg(current_version)
-        else:
-            print(PrintMsg.INFO + "Using local source (development mode) \n")
-
-        return (update_needed, current_version)
-
-    def welcome(self, prog_name='taskcat'):
-
-        banner = pyfiglet.Figlet(font='standard')
-        self.banner = banner
-        print("{0}".format(banner.renderText(prog_name), '\n'))
-        try:
-            self.checkforupdate()
-        except TaskCatException:
-            raise
-        except Exception:
-            print(PrintMsg.INFO + "Unable to get version info!!, continuing")
-            pass
-
-
-class AppendTag(argparse.Action):
-    def __call__(self, parser, namespace, values, option_string=None):
-        if len(values.split('=')) != 2:
-            raise TaskCatException("tags must be in the format TagKey=TagValue")
-        n, v = values.split('=')
-        try:
-            getattr(namespace, 'tags')
-        except AttributeError:
-            setattr(namespace, 'tags', [])
-        namespace.tags.append({"Key": n, "Value": v})
-
-
-
-
-
-def main():
-    pass
-
-
-if __name__ == '__main__':
-    pass
-
-else:
-    main()
->>>>>>> 1704a1f6
+        cfn_report.generate_report()