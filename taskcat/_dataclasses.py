import json
import logging
import random
import string
from dataclasses import dataclass, field
from pathlib import Path
from typing import Any, Dict, List, NewType, Optional, Union
from uuid import UUID, uuid5

import boto3

from dataclasses_jsonschema import FieldEncoder, JsonSchemaMixin
from taskcat._cfn.template import Template
from taskcat._client_factory import Boto3Cache
from taskcat._common_utils import merge_nested_dict
from taskcat.exceptions import TaskCatException

LOG = logging.getLogger(__name__)

# property descriptions

METADATA = {
    "project__name": {
        "description": "Project name, used as s3 key prefix when " "uploading objects"
    },
    "auth": {"description": "AWS authentication section"},
    "project__owner": {
        "description": "email address for project owner (not used at present)"
    },
    "regions": {"description": "List of AWS regions"},
    "az_ids": {
        "description": "List of Availablilty Zones ID's to exclude when generating "
        "availability zones"
    },
    "package_lambda": {
        "description": "Package Lambda functions into zips before uploading to s3, "
        "set to false to disable"
    },
    "s3_regional_buckets": {"description": "Enable regional auto-buckets."},
    "lambda_zip_path": {
        "description": "Path relative to the project root to place Lambda zip "
        "files, default is 'lambda_functions/zips'"
    },
    "lambda_source_path": {
        "description": "Path relative to the project root containing Lambda zip "
        "files, default is 'lambda_functions/source'"
    },
    "s3_bucket": {
        "description": "Name of S3 bucket to upload project to, if left out "
        "a bucket will be auto-generated"
    },
    "parameters": {
        "description": "Parameter key-values to pass to CloudFormation, "
        "parameters provided in global config take precedence"
    },
    "build_submodules": {
        "description": "Build Lambda zips recursively for submodules, "
        "set to false to disable"
    },
    "template": {
        "description": "path to template file relative to the project "
        "config file path"
    },
    "tags": {"description": "Tags to apply to CloudFormation template"},
    "enable_sig_v2": {
        "description": "Enable (deprecated) sigv2 access to auto-generated buckets"
    },
    "s3_object_acl": {
        "description": "ACL for uploaded s3 objects, defaults to 'private'"
    },
    "shorten_stack_name": {
        "description": "Shorten stack names generated for tests, set to true to enable"
    },
    "role_name": {"description": "Role name to use when launching CFN Stacks."},
<<<<<<< HEAD
    "stack_name": {"description": "Cloudformation Stack Name"},
    "stack_name_prefix": {"description": "Prefix to apply to generated CFN Stack Name"},
    "stack_name_suffix": {"description": "Suffix to apply to generated CFN Stack Name"},
=======
    "prehooks": {"description": "hooks to execute prior to executing tests"},
    "posthooks": {"description": "hooks to execute after executing tests"},
    "type": {"description": "hook type"},
    "config": {"description": "hook configuration"},
>>>>>>> a82a9292
}

# types

ParameterKey = NewType("ParameterKey", str)
ParameterValue = Union[str, int, bool, List[Union[int, str]]]
TagKey = NewType("TagKey", str)
TagValue = NewType("TagValue", str)
S3Acl = NewType("S3Acl", str)
Region = NewType("Region", str)
AlNumDash = NewType("AlNumDash", str)
ProjectName = NewType("ProjectName", AlNumDash)
S3BucketName = NewType("S3BucketName", AlNumDash)
TestName = NewType("TestName", AlNumDash)
AzId = NewType("AzId", str)
Templates = NewType("Templates", Dict[TestName, Template])
# regex validation


class ParameterKeyField(FieldEncoder):
    @property
    def json_schema(self):
        return {
            "type": "string",
            "pattern": r"[a-zA-Z0-9]*^$",
            "Description": "CloudFormation parameter name, can contain letters and "
            "numbers only",
        }


JsonSchemaMixin.register_field_encoders({ParameterKey: ParameterKeyField()})


class RegionField(FieldEncoder):
    @property
    def json_schema(self):
        return {
            "type": "string",
            "pattern": r"^(ap|eu|us|sa|ca|cn|af|me|us-gov)-(central|south|north|east|"
            r"west|southeast|southwest|northeast|northwest)-[0-9]$",
            "description": "AWS Region name eg.: 'us-east-1'",
        }


JsonSchemaMixin.register_field_encoders({Region: RegionField()})


class S3AclField(FieldEncoder):
    @property
    def json_schema(self):
        return {
            "type": "string",
            "pattern": r"^("
            r"bucket-owner-full-control|"
            r"bucket-owner-read|"
            r"authenticated-read|"
            r"aws-exec-read|"
            r"public-read-write|"
            r"public-read|"
            r"private)$",
            "description": "Must be a valid S3 ACL (private, public-read, "
            "aws-exec-read, public-read-write, authenticated-read, "
            "bucket-owner-read, bucket-owner-full-control)",
        }


JsonSchemaMixin.register_field_encoders({S3Acl: S3AclField()})


class AlNumDashField(FieldEncoder):
    @property
    def json_schema(self):
        return {
            "type": "string",
            "pattern": r"^[a-z0-9-]*$",
            "description": "accepts lower case letters, numbers and -",
        }


JsonSchemaMixin.register_field_encoders({AlNumDash: AlNumDashField()})


class AzIdField(FieldEncoder):
    @property
    def json_schema(self):
        return {
            "type": "string",
            "pattern": r"^((ap|eu|us|sa|ca|cn|af|me)(n|s|e|w|c|ne|se|nw|sw)"
            r"[0-9]-az[0-9]|usw2-lax1-az(1|2))$",
            "description": "Availability Zone ID, eg.: 'use1-az1'",
        }


JsonSchemaMixin.register_field_encoders({AzId: AzIdField()})


# dataclasses
@dataclass
class RegionObj:
    name: str
    account_id: str
    partition: str
    profile: str
    taskcat_id: UUID
    _boto3_cache: Boto3Cache
    _role_name: Optional[str]

    def client(self, service: str):
        return self._boto3_cache.client(service, region=self.name, profile=self.profile)

    @property
    def session(self):
        return self._boto3_cache.session(region=self.name, profile=self.profile)

    @property
    def role_arn(self):
        if self._role_name:
            return f"arn:{self.partition}:iam::{self.account_id}:role/{self._role_name}"
        return None


@dataclass
class S3BucketObj:
    name: str
    region: str
    account_id: str
    partition: str
    s3_client: boto3.client
    sigv4: bool
    auto_generated: bool
    regional_buckets: bool
    object_acl: str
    taskcat_id: UUID

    @property
    def sigv4_policy(self):
        policy = {
            "Version": "2012-10-17",
            "Statement": [
                {
                    "Sid": "Test",
                    "Effect": "Deny",
                    "Principal": "*",
                    "Action": "s3:*",
                    "Resource": f"arn:{self.partition}:s3:::{self.name}/*",
                    "Condition": {"StringEquals": {"s3:signatureversion": "AWS"}},
                }
            ],
        }
        return json.dumps(policy)

    def create(self):
        if self._bucket_matches_existing():
            return
        kwargs = {"Bucket": self.name}
        if self.region != "us-east-1":
            kwargs["CreateBucketConfiguration"] = {"LocationConstraint": self.region}

        self.s3_client.create_bucket(**kwargs)
        error = None
        try:
            self.s3_client.get_waiter("bucket_exists").wait(Bucket=self.name)

            if not self.regional_buckets:
                self.s3_client.put_bucket_tagging(
                    Bucket=self.name,
                    Tagging={
                        "TagSet": [{"Key": "taskcat-id", "Value": self.taskcat_id.hex}]
                    },
                )
            if self.sigv4:
                self.s3_client.put_bucket_policy(
                    Bucket=self.name, Policy=self.sigv4_policy
                )
        except Exception as e:  # pylint: disable=broad-except
            error = e
            try:
                self.s3_client.delete_bucket(Bucket=self.name)
            except Exception as inner_e:  # pylint: disable=broad-except
                LOG.warning(f"failed to remove bucket {self.name}: {inner_e}")
        if error:
            raise error

    def empty(self):
        if not self.auto_generated:
            LOG.error(f"Will not empty bucket created outside of taskcat {self.name}")
            return
        objects_to_delete = []
        pages = self.s3_client.get_paginator("list_objects_v2").paginate(
            Bucket=self.name
        )
        for page in pages:
            objects = []
            for obj in page.get("Contents", []):
                del_obj = {"Key": obj["Key"]}
                if obj.get("VersionId"):
                    del_obj["VersionId"] = obj["VersionId"]
                objects.append(del_obj)
            objects_to_delete += objects
        batched_objects = [
            objects_to_delete[i : i + 1000]
            for i in range(0, len(objects_to_delete), 1000)
        ]
        for objects in batched_objects:
            if objects:
                self.s3_client.delete_objects(
                    Bucket=self.name, Delete={"Objects": objects}
                )

    def delete(self, delete_objects=False):
        if not self.auto_generated:
            LOG.info(f"Will not delete bucket created outside of taskcat {self.name}")
            return
        if delete_objects:
            try:
                self.empty()
            except self.s3_client.exceptions.NoSuchBucket:
                LOG.info(f"Cannot delete bucket {self.name} as it does not exist")
                return
        try:
            self.s3_client.delete_bucket(Bucket=self.name)
        except self.s3_client.exceptions.NoSuchBucket:
            LOG.info(f"Cannot delete bucket {self.name} as it does not exist")

    def _bucket_matches_existing(self):
        try:
            location = self.s3_client.get_bucket_location(Bucket=self.name)[
                "LocationConstraint"
            ]
            location = location if location else "us-east-1"
        except self.s3_client.exceptions.NoSuchBucket:
            location = None
        if location != self.region and location is not None:
            raise TaskCatException(
                f"bucket {self.name} already exists, but is not in "
                f"the expected region {self.region}, expected {location}"
            )
        if location:
            if self.regional_buckets:
                return True
            tags = self.s3_client.get_bucket_tagging(Bucket=self.name)["TagSet"]
            tags = {t["Key"]: t["Value"] for t in tags}
            uid = tags.get("taskcat-id")
            uid = UUID(uid) if uid else uid
            if uid != self.taskcat_id:
                raise TaskCatException(
                    f"bucket {self.name} already exists, but does not have a matching"
                    f" uuid"
                )
            return True
        return False


class Tag:
    def __init__(self, tag_dict: dict):
        if isinstance(tag_dict, Tag):
            tag_dict = {"Key": tag_dict.key, "Value": tag_dict.value}
        self.key: str = tag_dict["Key"]
        self.value: str = tag_dict["Value"]

    def dump(self):
        tag_dict = {"Key": self.key, "Value": self.value}
        return tag_dict


@dataclass
class TestRegion(RegionObj):
    s3_bucket: S3BucketObj
    parameters: Dict[ParameterKey, ParameterValue]

    @classmethod
    def from_region_obj(cls, region: RegionObj, s3_bucket, parameters):
        return cls(s3_bucket=s3_bucket, parameters=parameters, **region.__dict__)


@dataclass
# pylint: disable=too-many-instance-attributes
class TestObj:
    def __init__(
        self,
        template_path: Path,
        template: Template,
        project_root: Path,
        name: TestName,
        regions: List[TestRegion],
        tags: List[Tag],
        uid: UUID,
        _project_name: str,
        _stack_name: str = "",
        _stack_name_prefix: str = "",
        _stack_name_suffix: str = "",
        _shorten_stack_name: bool = False,
    ):
        self.template_path = template_path
        self.template = template
        self.project_root = project_root
        self.name = name
        self.regions = regions
        self.tags = tags
        self.uid = uid
        self._project_name = _project_name
        self._stack_name = _stack_name
        self._stack_name_prefix = _stack_name_prefix
        self._stack_name_suffix = _stack_name_suffix
        self._shorten_stack_name = _shorten_stack_name
        self._assert_param_combo()

    def _assert_param_combo(self):
        throw = False
        if self._stack_name_prefix and self._stack_name_suffix:
            throw = True
        if self._stack_name and (self._stack_name_prefix or self._stack_name_suffix):
            throw = True
        if throw:
            raise TaskCatException(
                "Please provide only *ONE* of stack_name, stack_name_prefix, \
                or stack_name_suffix"
            )

    @property
    def stack_name(self):
        prefix = "tCaT-"
        if self._stack_name:
            return self._stack_name
        # TODO: prefix *OR* suffix
        if self._stack_name_prefix:
            if self._shorten_stack_name:
                return "{}{}-{}".format(
                    self._stack_name_prefix, self.name, self.uid.hex[:6]
                )
            return "{}{}-{}-{}".format(
                self._stack_name_prefix, self._project_name, self.name, self.uid.hex
            )
        if self._stack_name_suffix:
            return "{}{}-{}-{}".format(
                prefix, self._project_name, self.name, self._stack_name_suffix
            )
        if self._shorten_stack_name:
            return "{}{}-{}".format(prefix, self.name, self.uid.hex[:6])
        return "{}{}-{}-{}".format(prefix, self._project_name, self.name, self.uid.hex)


@dataclass
class HookData(JsonSchemaMixin, allow_additional_props=False):  # type: ignore
    """Hook definition"""

    type: Optional[str] = field(default=None, metadata=METADATA["type"])
    config: Optional[Dict[str, Any]] = field(default=None, metadata=METADATA["config"])


@dataclass
class GeneralConfig(JsonSchemaMixin, allow_additional_props=False):  # type: ignore
    """General configuration settings."""

    parameters: Optional[Dict[ParameterKey, ParameterValue]] = field(
        default=None, metadata=METADATA["parameters"]
    )
    tags: Optional[Dict[TagKey, TagValue]] = field(
        default=None, metadata=METADATA["tags"]
    )
    auth: Optional[Dict[Region, str]] = field(default=None, metadata=METADATA["auth"])
    s3_bucket: Optional[str] = field(default=None, metadata=METADATA["s3_bucket"])
    s3_regional_buckets: Optional[bool] = field(
        default=None, metadata=METADATA["s3_regional_buckets"]
    )
    regions: Optional[List[Region]] = field(default=None, metadata=METADATA["regions"])
    prehooks: Optional[List[HookData]] = field(
        default=None, metadata=METADATA["prehooks"]
    )
    posthooks: Optional[List[HookData]] = field(
        default=None, metadata=METADATA["posthooks"]
    )


@dataclass
class TestConfig(JsonSchemaMixin, allow_additional_props=False):  # type: ignore
    """Test specific configuration section."""

    template: Optional[str] = field(default=None, metadata=METADATA["template"])
    parameters: Dict[ParameterKey, ParameterValue] = field(
        default_factory=dict, metadata=METADATA["parameters"]
    )
    regions: Optional[List[Region]] = field(default=None, metadata=METADATA["regions"])
    tags: Optional[Dict[TagKey, TagValue]] = field(
        default=None, metadata=METADATA["tags"]
    )
    auth: Optional[Dict[Region, str]] = field(default=None, metadata=METADATA["auth"])
    s3_bucket: Optional[S3BucketName] = field(
        default=None, metadata=METADATA["s3_bucket"]
    )
    s3_regional_buckets: Optional[bool] = field(
        default=None, metadata=METADATA["s3_regional_buckets"]
    )
    az_blacklist: Optional[List[AzId]] = field(
        default=None, metadata=METADATA["az_ids"]
    )
    role_name: Optional[str] = field(default=None, metadata=METADATA["role_name"])
<<<<<<< HEAD
    stack_name: Optional[str] = field(default=None, metadata=METADATA["stack_name"])
    stack_name_prefix: Optional[str] = field(
        default=None, metadata=METADATA["stack_name_prefix"]
    )
    stack_name_suffix: Optional[str] = field(
        default=None, metadata=METADATA["stack_name_suffix"]
=======
    prehooks: Optional[List[HookData]] = field(
        default=None, metadata=METADATA["prehooks"]
    )
    posthooks: Optional[List[HookData]] = field(
        default=None, metadata=METADATA["posthooks"]
>>>>>>> a82a9292
    )


# pylint: disable=too-many-instance-attributes
@dataclass
class ProjectConfig(JsonSchemaMixin, allow_additional_props=False):  # type: ignore
    """Project specific configuration section"""

    name: Optional[ProjectName] = field(
        default=None, metadata=METADATA["project__name"]
    )
    auth: Optional[Dict[Region, str]] = field(default=None, metadata=METADATA["auth"])
    owner: Optional[str] = field(default=None, metadata=METADATA["project__owner"])
    regions: Optional[List[Region]] = field(default=None, metadata=METADATA["regions"])
    az_blacklist: Optional[List[AzId]] = field(
        default=None, metadata=METADATA["az_ids"]
    )
    package_lambda: Optional[bool] = field(
        default=None, metadata=METADATA["package_lambda"]
    )
    lambda_zip_path: Optional[str] = field(
        default=None, metadata=METADATA["lambda_zip_path"]
    )
    lambda_source_path: Optional[str] = field(
        default=None, metadata=METADATA["lambda_source_path"]
    )
    s3_bucket: Optional[S3BucketName] = field(
        default=None, metadata=METADATA["s3_bucket"]
    )
    s3_regional_buckets: Optional[bool] = field(
        default=None, metadata=METADATA["s3_regional_buckets"]
    )
    parameters: Optional[Dict[ParameterKey, ParameterValue]] = field(
        default=None, metadata=METADATA["parameters"]
    )
    build_submodules: Optional[bool] = field(
        default=None, metadata=METADATA["build_submodules"]
    )
    template: Optional[str] = field(default=None, metadata=METADATA["template"])
    tags: Optional[Dict[TagKey, TagValue]] = field(
        default=None, metadata=METADATA["tags"]
    )
    s3_enable_sig_v2: Optional[bool] = field(
        default=None, metadata=METADATA["enable_sig_v2"]
    )
    s3_object_acl: Optional[S3Acl] = field(
        default=None, metadata=METADATA["s3_object_acl"]
    )
    shorten_stack_name: Optional[bool] = field(
        default=None, metadata=METADATA["shorten_stack_name"]
    )
    role_name: Optional[str] = field(default=None, metadata=METADATA["role_name"])
    prehooks: Optional[List[HookData]] = field(
        default=None, metadata=METADATA["prehooks"]
    )
    posthooks: Optional[List[HookData]] = field(
        default=None, metadata=METADATA["posthooks"]
    )


PROPAGATE_KEYS = ["tags", "parameters", "auth"]
PROPOGATE_ITEMS = [
    "regions",
    "s3_bucket",
    "template",
    "az_blacklist",
    "s3_regional_buckets",
    "prehooks",
    "posthooks",
]


def generate_regional_bucket_name(region_obj: RegionObj, prefix: str = "tcat"):
    if len(prefix) > 8 or len(prefix) < 1:  # pylint: disable=len-as-condition
        raise TaskCatException("prefix must be between 1 and 8 characters long")
    hashed_account_id = uuid5(
        name=str(region_obj.account_id), namespace=UUID(int=0)
    ).hex
    return f"{prefix}-{hashed_account_id}-{region_obj.name}"


def generate_bucket_name(project: str, prefix: str = "tcat"):
    if len(prefix) > 8 or len(prefix) < 1:  # pylint: disable=len-as-condition
        raise TaskCatException("prefix must be between 1 and 8 characters long")
    alnum = string.ascii_lowercase + string.digits
    suffix = "".join(random.choice(alnum) for i in range(8))  # nosec: B311
    mid = f"-{project}-"
    avail_len = 63 - len(mid)
    mid = mid[:avail_len]
    return f"{prefix}{mid}{suffix}"


# pylint raises false positive due to json-dataclass
# pylint: disable=no-member
@dataclass
class BaseConfig(JsonSchemaMixin, allow_additional_props=False):  # type: ignore
    """Taskcat configuration file"""

    general: GeneralConfig = field(default_factory=GeneralConfig)
    project: ProjectConfig = field(default_factory=ProjectConfig)
    tests: Dict[TestName, TestConfig] = field(default_factory=dict)

    # pylint doesn't like instance variables being added in post_init
    # pylint: disable=attribute-defined-outside-init
    def __post_init__(self):
        self._source: Dict[str, Any] = {}
        self._propogate()
        self.set_source("UNKNOWN")
        self._propogate_source()

    @staticmethod
    def _merge(source, dest):
        for section_key, section_value in source.items():
            if section_key in PROPAGATE_KEYS + PROPOGATE_ITEMS:
                if section_key not in dest:
                    dest[section_key] = section_value
                    continue
                if section_key in PROPAGATE_KEYS:
                    for key, value in section_value.items():
                        dest[section_key][key] = value
        return dest

    def _propogate(self):
        project_dict = self._merge(self.general.to_dict(), self.project.to_dict())
        self.project = ProjectConfig.from_dict(project_dict)
        for test_key, test in self.tests.items():
            test_dict = self._merge(self.project.to_dict(), test.to_dict())
            self.tests[test_key] = TestConfig.from_dict(test_dict)

    def _propogate_source(self):
        self._source["project"] = self._merge(
            self._source["general"], self._source["project"]
        )
        for test_key in self._source["tests"]:
            test = self._merge(self._source["project"], self._source["tests"][test_key])
            self._source["tests"][test_key] = test

    def set_source(
        self, source_name: str, dest: Optional[Any] = None
    ) -> Optional[Union[str, dict]]:
        base_case = False
        if dest is None:
            base_case = True
            self._source = self.to_dict()
            dest = self._source
        if not isinstance(dest, dict):
            return source_name
        if isinstance(dest, dict):
            for item in dest:
                dest[item] = self.set_source(source_name, dest[item])
        if not base_case:
            return dest
        return None

    @classmethod
    def merge(
        cls, base_config: "BaseConfig", merge_config: "BaseConfig"
    ) -> "BaseConfig":

        merged = base_config.to_dict()
        merge_nested_dict(merged, merge_config.to_dict())

        merged_source = base_config._source.copy()
        merge_nested_dict(merged_source, merge_config._source)

        config = cls.from_dict(merged)

        config._source = merged_source
        config._propogate_source()  # pylint: disable=protected-access
        return config<|MERGE_RESOLUTION|>--- conflicted
+++ resolved
@@ -72,16 +72,15 @@
         "description": "Shorten stack names generated for tests, set to true to enable"
     },
     "role_name": {"description": "Role name to use when launching CFN Stacks."},
-<<<<<<< HEAD
+
     "stack_name": {"description": "Cloudformation Stack Name"},
     "stack_name_prefix": {"description": "Prefix to apply to generated CFN Stack Name"},
     "stack_name_suffix": {"description": "Suffix to apply to generated CFN Stack Name"},
-=======
+
     "prehooks": {"description": "hooks to execute prior to executing tests"},
     "posthooks": {"description": "hooks to execute after executing tests"},
     "type": {"description": "hook type"},
-    "config": {"description": "hook configuration"},
->>>>>>> a82a9292
+    "config": {"description": "hook configuration"}
 }
 
 # types
@@ -479,20 +478,20 @@
         default=None, metadata=METADATA["az_ids"]
     )
     role_name: Optional[str] = field(default=None, metadata=METADATA["role_name"])
-<<<<<<< HEAD
+
     stack_name: Optional[str] = field(default=None, metadata=METADATA["stack_name"])
     stack_name_prefix: Optional[str] = field(
         default=None, metadata=METADATA["stack_name_prefix"]
     )
     stack_name_suffix: Optional[str] = field(
         default=None, metadata=METADATA["stack_name_suffix"]
-=======
+    )
     prehooks: Optional[List[HookData]] = field(
         default=None, metadata=METADATA["prehooks"]
     )
     posthooks: Optional[List[HookData]] = field(
         default=None, metadata=METADATA["posthooks"]
->>>>>>> a82a9292
+
     )
 
 
