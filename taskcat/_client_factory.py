import logging
import operator
from functools import reduce
from typing import Any, Dict, List

import boto3
from botocore.exceptions import ClientError, NoCredentialsError, ProfileNotFound

from taskcat.exceptions import TaskCatException

LOG = logging.getLogger(__name__)


class Boto3Cache:
    def __init__(self, _boto3=boto3):
        self._boto3 = _boto3
        self._session_cache: Dict[str, Dict[str, boto3.Session]] = {}
        self._client_cache: Dict[str, Dict[str, Dict[str, boto3.client]]] = {}
        self._resource_cache: Dict[str, Dict[str, Dict[str, boto3.resource]]] = {}
        self._account_info: Dict[str, Dict[str, str]] = {}

    def session(self, profile: str = "default", region: str = None) -> boto3.Session:
        region = self._get_region(region, profile)
        try:
            session = self._cache_lookup(
                self._session_cache,
                [profile, region],
                self._boto3.Session,
                [],
                {"region_name": region, "profile_name": profile},
            )
        except ProfileNotFound:
            if profile != "default":
                raise
            session = self._boto3.Session(region_name=region)
            self._cache_set(self._session_cache, [profile, region], session)
        return session

    def client(
        self, service: str, profile: str = "default", region: str = None
    ) -> boto3.client:
        region = self._get_region(region, profile)
        session = self.session(profile, region)
        return self._cache_lookup(
            self._client_cache, [profile, region, service], session.client, [service]
        )

    def resource(
        self, service: str, profile: str = "default", region: str = None
    ) -> boto3.resource:
        region = self._get_region(region, profile)
        session = self.session(profile, region)
        return self._cache_lookup(
            self._resource_cache,
            [profile, region, service],
            session.resource,
            [service],
        )

    def partition(self, profile: str = "default") -> str:
        return self._cache_lookup(
            self._account_info, [profile], self._get_account_info, [profile]
        )["partition"]

    def account_id(self, profile: str = "default") -> str:
        return self._cache_lookup(
            self._account_info, [profile], self._get_account_info, [profile]
        )["account_id"]

    def _get_account_info(self, profile):
        region = self._get_region(None, profile)
        session = self.session(profile, region)
        avail_regions = session.get_available_regions("s3")
        partition = "aws"
        region = "us-east-1"
        if "us-gov-east-1" in avail_regions:
            partition = "aws-us-gov"
            region = "us-gov-east-1"
        elif "cn-north-1" in avail_regions:
            partition = "aws-cn"
            region = "cn-north-1"
        sts_client = session.client("sts", region_name=region)
        try:
            account_id = sts_client.get_caller_identity()["Account"]
        except ClientError as e:
            if e.response["Error"]["Code"] == "AccessDenied":
                raise TaskCatException(
                    f"Not able to fetch account number from {region} using profile "
                    f"{profile}. {str(e)}"
                )
            raise
        except NoCredentialsError as e:
            raise TaskCatException(
                f"Not able to fetch account number from {region} using profile "
                f"{profile}. {str(e)}"
            )
        except ProfileNotFound as e:
            raise TaskCatException(
                f"Not able to fetch account number from {region} using profile "
                f"{profile}. {str(e)}"
            )
        return {"partition": partition, "account_id": account_id}

    def _make_parent_keys(self, cache: dict, keys: list):
        if keys:
            if not cache.get(keys[0]):
                cache[keys[0]] = {}
            self._make_parent_keys(cache[keys[0]], keys[1:])

    def _cache_lookup(self, cache, key_list, create_func, args=None, kwargs=None):
        try:
            value = self._cache_get(cache, key_list)
        except KeyError:
            args = [] if not args else args
            kwargs = {} if not kwargs else kwargs
            value = create_func(*args, **kwargs)
            self._cache_set(cache, key_list, value)
        return value

    @staticmethod
    def _cache_get(cache: dict, key_list: List[str]):
        return reduce(operator.getitem, key_list, cache)

    def _cache_set(self, cache: dict, key_list: list, value: Any):
        self._make_parent_keys(cache, key_list[:-1])
        self._cache_get(cache, key_list[:-1])[key_list[-1]] = value

    def _get_region(self, region, profile):
        if not region:
            region = self.get_default_region(profile)
        return region

    def get_default_region(self, profile_name="default") -> str:
        try:
            region = self._boto3.session.Session(profile_name=profile_name).region_name
        except ProfileNotFound:
            if profile_name != "default":
                raise
            region = self._boto3.session.Session().region_name
        if not region:
<<<<<<< HEAD
            creds = self._credential_sets[credential_set]
            region = self.get_default_region(*creds)
        if not self._clients[credential_set].get(region):
            creds = self._credential_sets[credential_set]
            self._clients[credential_set][region] = {
                "session": self._create_session(region, *creds)
            }

        return self._clients[credential_set][region]["session"]

    def return_credset_instance(self, credential_set_name):
        """
        Returns a ClientFactory instance, given a credential_set_name.
        The credentials configured under the credential_set_name are set to 'default'
        in the returned instance.

        Args:
            credential_set_name (str): credential set name to return.
        Returns:
            ClientFactory: instance of ClientFactory using
                creds from the Credential Set Name
            or None
        """
        if credential_set_name == "default":
            return self
        cached_instance = self._credential_instances.get(credential_set_name, None)
        if cached_instance:
            return cached_instance
        if credential_set_name in self._credential_sets.keys():
            cf_creds = self._credential_sets[credential_set_name]
            cf_instance = ClientFactory(*cf_creds)
            self._credential_instances[credential_set_name] = cf_instance
            return cf_instance
        return None
=======
            LOG.warning("Region not set in credential chain, defaulting to us-east-1")
            region = "us-east-1"
        return region
>>>>>>> 8f3d7542
<|MERGE_RESOLUTION|>--- conflicted
+++ resolved
@@ -138,43 +138,6 @@
                 raise
             region = self._boto3.session.Session().region_name
         if not region:
-<<<<<<< HEAD
-            creds = self._credential_sets[credential_set]
-            region = self.get_default_region(*creds)
-        if not self._clients[credential_set].get(region):
-            creds = self._credential_sets[credential_set]
-            self._clients[credential_set][region] = {
-                "session": self._create_session(region, *creds)
-            }
-
-        return self._clients[credential_set][region]["session"]
-
-    def return_credset_instance(self, credential_set_name):
-        """
-        Returns a ClientFactory instance, given a credential_set_name.
-        The credentials configured under the credential_set_name are set to 'default'
-        in the returned instance.
-
-        Args:
-            credential_set_name (str): credential set name to return.
-        Returns:
-            ClientFactory: instance of ClientFactory using
-                creds from the Credential Set Name
-            or None
-        """
-        if credential_set_name == "default":
-            return self
-        cached_instance = self._credential_instances.get(credential_set_name, None)
-        if cached_instance:
-            return cached_instance
-        if credential_set_name in self._credential_sets.keys():
-            cf_creds = self._credential_sets[credential_set_name]
-            cf_instance = ClientFactory(*cf_creds)
-            self._credential_instances[credential_set_name] = cf_instance
-            return cf_instance
-        return None
-=======
             LOG.warning("Region not set in credential chain, defaulting to us-east-1")
             region = "us-east-1"
-        return region
->>>>>>> 8f3d7542
+        return region