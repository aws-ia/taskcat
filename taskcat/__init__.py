"""
taskcat python module
"""
from taskcat.deployer import *
from taskcat.stacker import *
from taskcat.reaper import *
from taskcat.utils import *
<<<<<<< HEAD
from taskcat.client_factory import *
from taskcat.exceptions import *
from taskcat.s3_sync import *
from taskcat.lambda_build import *
from taskcat.logger import *
from taskcat.cfn_lint import *
from taskcat.common_utils import *
from taskcat.cli import *
=======
from taskcat.client_factory import ClientFactory
from taskcat.exceptions import TaskCatException
from taskcat.s3_sync import S3Sync
from taskcat.lambda_build import LambdaBuild
from taskcat.project_generator import ProjectConfiguration, ProjectGenerator
>>>>>>> 87c6a0c5
<|MERGE_RESOLUTION|>--- conflicted
+++ resolved
@@ -5,19 +5,12 @@
 from taskcat.stacker import *
 from taskcat.reaper import *
 from taskcat.utils import *
-<<<<<<< HEAD
-from taskcat.client_factory import *
-from taskcat.exceptions import *
-from taskcat.s3_sync import *
-from taskcat.lambda_build import *
 from taskcat.logger import *
 from taskcat.cfn_lint import *
 from taskcat.common_utils import *
 from taskcat.cli import *
-=======
 from taskcat.client_factory import ClientFactory
 from taskcat.exceptions import TaskCatException
 from taskcat.s3_sync import S3Sync
 from taskcat.lambda_build import LambdaBuild
-from taskcat.project_generator import ProjectConfiguration, ProjectGenerator
->>>>>>> 87c6a0c5
+from taskcat.project_generator import ProjectConfiguration, ProjectGenerator