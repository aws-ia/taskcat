import logging
import re
import textwrap

import cfnlint.core
<<<<<<< HEAD
import re
import logging
from taskcat.config import Config
=======
import yaml
from yaml.scanner import ScannerError
>>>>>>> 856807c0

LOG = logging.getLogger(__name__)


class Lint:

    _code_regex = re.compile("^([WER][0-9]*:)")

    def __init__(self, config: Config, strict: bool = False):
        """
<<<<<<< HEAD
        Lints templates using cfn_python_lint. Uses config to define regions and templates to test. Recurses into
        child templates, excluding submodules.
=======
        Lints templates using cfn_python_lint. Uses config file to define regions and
        templates to test. Recurses into child templates, excluding submodules.
>>>>>>> 856807c0

        :param config: path to tascat ci config file
        """
        self._config: Config = config
        self._rules = cfnlint.core.get_rules([], [], [])
        self.lints = self._lint()
<<<<<<< HEAD
        self.strict: bool = strict
=======

    def _get_template_path(self, test):
        if self._path:
            return "%s/templates/%s" % (
                self._path,
                self._config["tests"][test]["template_file"],
            )
        return "templates/%s" % (self._config["tests"][test]["template_file"])

    def _get_test_regions(self, test):
        if "regions" in self._config["tests"][test].keys():
            return self._filter_unsupported_regions(
                self._config["tests"][test]["regions"]
            )
        return self._filter_unsupported_regions(self._config["global"]["regions"])
>>>>>>> 856807c0

    @staticmethod
    def _filter_unsupported_regions(regions):
        lint_regions = set(cfnlint.core.REGIONS)
        if set(regions).issubset(lint_regions):
            return regions
        supported = set(regions).intersection(lint_regions)
        unsupported = set(regions).difference(lint_regions)
        LOG.error(
            "The following regions are not supported by cfn-python-lint and will "
            "not be linted %s",
            unsupported,
        )
        return list(supported)

<<<<<<< HEAD
    def _lint(self):
        lints = {}

        for _, test in self._config.tests.items():
            lints[test.name] = {}
            lints[test.name]['regions'] = self._filter_unsupported_regions(test.regions)
            lints[test]['template_file'] = test.template_file
            lints[test]['results'] = {}

            lint_errors = set()
            templates = {t for t in test.template.descendents}
            templates.union(set(test.template))

            for t in templates:
                try:
                    lints[test]['results'][t] = cfnlint.core.run_checks(
                        t.template_path, t.template, self._rules,
                        lints[test]['regions']
                    )
                except cfnlint.core.CfnLintExitException as e:
                    lint_errors.add(str(e))
            for e in lint_errors:
                log.error(e)
        return lints, lint_errors
=======
    @staticmethod
    def _parse_template(template_path, quiet=False):
        try:
            return cfnlint.decode.cfn_yaml.load(template_path)
        except ScannerError as e:
            if not quiet:
                LOG.error(
                    'Linter failed to load template %s "%s" line %s, column %s'
                    % (
                        template_path,
                        e.problem,
                        e.problem_mark.line,
                        e.problem_mark.column,
                    )
                )
        except FileNotFoundError as e:
            if not quiet:
                LOG.error(
                    'Linter failed to load template %s "%s"' % (template_path, str(e))
                )

    def _lint(self):
        lints = {}
        templates = {}

        for test in self._config["tests"].keys():
            lints[test] = {}
            lints[test]["regions"] = self._get_test_regions(test)
            template_file = self._get_template_path(test)
            lints[test]["template_file"] = template_file
            if template_file not in templates.keys():
                templates[template_file] = self._get_child_templates(
                    template_file, set(), parent_path=self._path
                )
            lints[test]["results"] = {}
            templates[template_file].add(template_file)
            lint_errors = set()
            for template_name in templates[template_file]:
                template = self._parse_template(template_name, quiet=True)
                if template:
                    try:
                        lints[test]["results"][template_name] = cfnlint.core.run_checks(
                            template_name, template, self._rules, lints[test]["regions"]
                        )
                    except cfnlint.core.CfnLintExitException as e:
                        lint_errors.add(str(e))
            for e in lint_errors:
                LOG.error(e)
        return lints
>>>>>>> 856807c0

    def output_results(self):
        """
        Prints lint results to terminal using taskcat console formatting

        :return:
        """
        for test in self.lints:
            for result in self.lints[test]["results"]:
                if not self.lints[test]["results"][result]:
                    LOG.info(f"Lint passed for test {test} on template {result}")
                else:
                    msg = f"Lint detected issues for test {test} on template {result}:"
                    if self._is_error(self.lints[test]["results"][result]):
                        LOG.error(msg)
                    else:
                        LOG.warning(msg)
                for inner_result in self.lints[test]["results"][result]:
                    self._format_message(result, test, inner_result)

    @property
    def passed(self):
        for test in self.lints.keys():
            for t in self.lints[test]['results'].keys():
                if len(self.lints[test]['results'][t]) != 0:
                    if self._is_error(self.lints[test]['results'][t]) or self.strict:
                        return False
        return True

    @staticmethod
    def _is_error(messages):
        for message in messages:
            sev = message.__str__().lstrip("[")[0]
            if sev == "E":
                return True
        return False

    def _format_message(self, message, test, result):
        message = message.__str__().lstrip("[")
        sev = message[0]
        code = Lint._code_regex.findall(message)[0][:-1]
        path = message.split(" ")[-1]
        line_no = ""
        if len(path.split(":")) == 2:
            line_no = path.split(":")[1]
        prefix = "    line " + line_no + " [" + code + "] ["
        indent = "\n" + " " * (2 + len(prefix))
        message = indent.join(
            textwrap.wrap(" ".join(message.split(" ")[1:-2]), 141 - (len(indent) + 11))
        )
        message = prefix + message
        if sev == "E":
            LOG.error(message)
        elif sev == "W":
            if "E" + message[1:] not in [
                r.__str__().lstrip("[") for r in self.lints[test]["results"][result]
            ]:
                LOG.warning(message)
        else:
<<<<<<< HEAD
            log.error("linter produced unkown output: " + message)
=======
            LOG.error("linter produced unkown output: " + message)

    def _get_child_templates(self, filename, children, parent_path=""):
        template = self._parse_template(filename)
        if not template:
            return children
        for resource in template["Resources"].keys():
            child_name = ""
            if template["Resources"][resource]["Type"] == "AWS::CloudFormation::Stack":
                template_url = template["Resources"][resource]["Properties"][
                    "TemplateURL"
                ]
                if isinstance(template_url, dict):
                    if "Fn::Sub" in template_url.keys():
                        if isinstance(template_url["Fn::Sub"], str):
                            child_name = template_url["Fn::Sub"].split("}")[-1]
                        else:
                            child_name = template_url["Fn::Sub"][0].split("}")[-1]
                    elif "Fn::Join" in list(template_url.keys())[0]:
                        child_name = template_url["Fn::Join"][1][-1]
                elif isinstance(template_url, str):
                    if "submodules/" not in template_url:
                        child_name = "/".join(template_url.split("/")[-2:])
            if child_name and not child_name.startswith("submodules/"):
                if parent_path:
                    child_name = "%s/%s" % (parent_path, child_name)
                children.add(child_name)
                children.union(
                    self._get_child_templates(
                        child_name, children, parent_path=parent_path
                    )
                )
        return children
>>>>>>> 856807c0
<|MERGE_RESOLUTION|>--- conflicted
+++ resolved
@@ -3,14 +3,9 @@
 import textwrap
 
 import cfnlint.core
-<<<<<<< HEAD
 import re
 import logging
 from taskcat.config import Config
-=======
-import yaml
-from yaml.scanner import ScannerError
->>>>>>> 856807c0
 
 LOG = logging.getLogger(__name__)
 
@@ -21,38 +16,15 @@
 
     def __init__(self, config: Config, strict: bool = False):
         """
-<<<<<<< HEAD
         Lints templates using cfn_python_lint. Uses config to define regions and templates to test. Recurses into
         child templates, excluding submodules.
-=======
-        Lints templates using cfn_python_lint. Uses config file to define regions and
-        templates to test. Recurses into child templates, excluding submodules.
->>>>>>> 856807c0
 
         :param config: path to tascat ci config file
         """
         self._config: Config = config
         self._rules = cfnlint.core.get_rules([], [], [])
         self.lints = self._lint()
-<<<<<<< HEAD
         self.strict: bool = strict
-=======
-
-    def _get_template_path(self, test):
-        if self._path:
-            return "%s/templates/%s" % (
-                self._path,
-                self._config["tests"][test]["template_file"],
-            )
-        return "templates/%s" % (self._config["tests"][test]["template_file"])
-
-    def _get_test_regions(self, test):
-        if "regions" in self._config["tests"][test].keys():
-            return self._filter_unsupported_regions(
-                self._config["tests"][test]["regions"]
-            )
-        return self._filter_unsupported_regions(self._config["global"]["regions"])
->>>>>>> 856807c0
 
     @staticmethod
     def _filter_unsupported_regions(regions):
@@ -68,7 +40,6 @@
         )
         return list(supported)
 
-<<<<<<< HEAD
     def _lint(self):
         lints = {}
 
@@ -91,59 +62,8 @@
                 except cfnlint.core.CfnLintExitException as e:
                     lint_errors.add(str(e))
             for e in lint_errors:
-                log.error(e)
+                LOG.error(e)
         return lints, lint_errors
-=======
-    @staticmethod
-    def _parse_template(template_path, quiet=False):
-        try:
-            return cfnlint.decode.cfn_yaml.load(template_path)
-        except ScannerError as e:
-            if not quiet:
-                LOG.error(
-                    'Linter failed to load template %s "%s" line %s, column %s'
-                    % (
-                        template_path,
-                        e.problem,
-                        e.problem_mark.line,
-                        e.problem_mark.column,
-                    )
-                )
-        except FileNotFoundError as e:
-            if not quiet:
-                LOG.error(
-                    'Linter failed to load template %s "%s"' % (template_path, str(e))
-                )
-
-    def _lint(self):
-        lints = {}
-        templates = {}
-
-        for test in self._config["tests"].keys():
-            lints[test] = {}
-            lints[test]["regions"] = self._get_test_regions(test)
-            template_file = self._get_template_path(test)
-            lints[test]["template_file"] = template_file
-            if template_file not in templates.keys():
-                templates[template_file] = self._get_child_templates(
-                    template_file, set(), parent_path=self._path
-                )
-            lints[test]["results"] = {}
-            templates[template_file].add(template_file)
-            lint_errors = set()
-            for template_name in templates[template_file]:
-                template = self._parse_template(template_name, quiet=True)
-                if template:
-                    try:
-                        lints[test]["results"][template_name] = cfnlint.core.run_checks(
-                            template_name, template, self._rules, lints[test]["regions"]
-                        )
-                    except cfnlint.core.CfnLintExitException as e:
-                        lint_errors.add(str(e))
-            for e in lint_errors:
-                LOG.error(e)
-        return lints
->>>>>>> 856807c0
 
     def output_results(self):
         """
@@ -203,40 +123,4 @@
             ]:
                 LOG.warning(message)
         else:
-<<<<<<< HEAD
-            log.error("linter produced unkown output: " + message)
-=======
             LOG.error("linter produced unkown output: " + message)
-
-    def _get_child_templates(self, filename, children, parent_path=""):
-        template = self._parse_template(filename)
-        if not template:
-            return children
-        for resource in template["Resources"].keys():
-            child_name = ""
-            if template["Resources"][resource]["Type"] == "AWS::CloudFormation::Stack":
-                template_url = template["Resources"][resource]["Properties"][
-                    "TemplateURL"
-                ]
-                if isinstance(template_url, dict):
-                    if "Fn::Sub" in template_url.keys():
-                        if isinstance(template_url["Fn::Sub"], str):
-                            child_name = template_url["Fn::Sub"].split("}")[-1]
-                        else:
-                            child_name = template_url["Fn::Sub"][0].split("}")[-1]
-                    elif "Fn::Join" in list(template_url.keys())[0]:
-                        child_name = template_url["Fn::Join"][1][-1]
-                elif isinstance(template_url, str):
-                    if "submodules/" not in template_url:
-                        child_name = "/".join(template_url.split("/")[-2:])
-            if child_name and not child_name.startswith("submodules/"):
-                if parent_path:
-                    child_name = "%s/%s" % (parent_path, child_name)
-                children.add(child_name)
-                children.union(
-                    self._get_child_templates(
-                        child_name, children, parent_path=parent_path
-                    )
-                )
-        return children
->>>>>>> 856807c0
