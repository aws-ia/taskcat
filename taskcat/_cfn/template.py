--- conflicted
+++ resolved
@@ -180,27 +180,18 @@
                 if str(descendent.template_path) == str(child):
                     child_template_instance = descendent
             if not child_template_instance:
-<<<<<<< HEAD
                 try:
                     child_template_instance = Template(
                         child,
                         self.project_root,
                         self._get_relative_url(child),
                         self._s3_key_prefix,
-                        self.client_factory_instance,
+                        self.boto3_cache,
+                        self.s3_region,
                     )
-                except Exception:
+                except Exception:  # pylint: disable=broad-except
+                    LOG.debug("Traceback:", exc_info=True)
                     LOG.error(f"Failed to add child template {child}")
-=======
-                child_template_instance = Template(
-                    child,
-                    self.project_root,
-                    self._get_relative_url(child),
-                    self._s3_key_prefix,
-                    self.boto3_cache,
-                    self.s3_region,
-                )
->>>>>>> 8f3d7542
             self.children.append(child_template_instance)
 
     @property
