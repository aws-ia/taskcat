--- conflicted
+++ resolved
@@ -27,12 +27,9 @@
         disable_lambda_packaging: bool = False,
         key_prefix: str = "",
         dry_run: bool = False,
-<<<<<<< HEAD
         object_acl: str = "",
-=======
         exclude_prefix: list = None,
->>>>>>> 67d19abd
-    ):
+    ):  # pylint: disable=too-many-locals
         """does lambda packaging and uploads to s3
 
         :param config_file: path to taskat project config file
