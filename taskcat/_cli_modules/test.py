--- conflicted
+++ resolved
@@ -124,11 +124,7 @@
         minimal_output: bool = False,
         dont_wait_for_delete: bool = False,
         skip_upload: bool = False,
-<<<<<<< HEAD
-        _extra_tags: list = None,
-=======
         _extra_tags: List[Tag] = None,
->>>>>>> dea63245
     ):
         """tests whether CloudFormation templates are able to successfully launch
         :param test_names: comma separated list of tests to run
