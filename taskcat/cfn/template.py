import logging
import random
import string
from pathlib import Path
from typing import List, Set, Optional

import cfnlint

from taskcat.client_factory import ClientFactory
from taskcat.common_utils import s3_url_maker, s3_bucket_name_from_url, s3_key_from_url

LOG = logging.getLogger(__name__)


class Template:
    def __init__(
        self,
        template_path: str,
        project_root: str = "",
        url: str = "",
        client_factory_instance: ClientFactory = ClientFactory(),
    ):
        self.template_path: Path = Path(template_path).absolute()
        self.template = cfnlint.decode.cfn_yaml.load(self.template_path)
        with open(template_path, "r") as file_handle:
            self.raw_template = file_handle.read()
        project_root = (
            project_root if project_root else self.template_path.parent.parent
        )
        self.project_root = Path(project_root).absolute()
        self.client_factory_instance = client_factory_instance
        self.url = url
        self.children: List[Template] = []
        self._find_children()
        self.template: Optional[Template] = None

    def __str__(self):
        return str(self.template)

    def __repr__(self):
        return f"<Template {self.template_path} at {hex(id(self))}>"

    def _upload(self, bucket_name: str, prefix: str = "") -> str:
        s3_client = self.client_factory_instance.get("s3")
        s3_client.upload_file(
            str(self.template_path), bucket_name, prefix + self.template_path.name
        )
        return s3_url_maker(
            bucket_name,
            f"{prefix}{self.template_path.name}",
            self.client_factory_instance,
        )

    def _delete_s3_object(self, url):
        if not url:
            return
        bucket_name = s3_bucket_name_from_url(url)
        path = s3_key_from_url(url)
        s3_client = self.client_factory_instance.get("s3")
        s3_client.delete_objects(
            Bucket=bucket_name, Delete={"Objects": [{"Key": path}], "Quiet": True}
        )

    @property
    def linesplit(self):
        return self.raw_template.split("\n")

    def write(self):
        """writes raw_template back to file, and reloads decoded template, useful if
        the template has been modified"""
        with open(str(self.template_path), "w") as file_handle:
            file_handle.write(self.raw_template)
        self.template = cfnlint.decode.cfn_yaml.load(self.template_path)
        self._find_children()

    def _create_temporay_s3_object(self, bucket_name, prefix):
        if self.url:
            return ""
        rand = "".join(random.choice(string.ascii_lowercase) for _ in range(8)) + "/"
        return self._upload(bucket_name, prefix + rand)

    def _do_validate(self, tmpurl, region):
        error = None
        exception = None
        url = tmpurl if tmpurl else self.url
        cfn_client = self.client_factory_instance.get("cloudformation", region)
        try:
            cfn_client.validate_template(TemplateURL=url)
        except cfn_client.exceptions.ClientError as e:
            if e.response["Error"]["Code"] != "ValidationError":
                exception = e
            error = (
                f"{self.template_path} - {region} - {e.response['Error']['Message']}"
            )
        return error, exception

    def validate(self, region, bucket_name: str = "", prefix: str = ""):
        if not self.url and not bucket_name:
            raise ValueError(
                "validate requires either the url instance variable, or bucket_"
                "name+prefix to be provided"
            )
        tmpurl = self._create_temporay_s3_object(bucket_name, prefix)
        error, exception = self._do_validate(tmpurl, region)
        self._delete_s3_object(tmpurl)
        if exception:
            raise exception
        return error

    def _template_url_to_path(self, template_url):
        if isinstance(template_url, dict):
            if "Fn::Sub" in template_url.keys():
                if isinstance(template_url["Fn::Sub"], str):
                    template_path = template_url["Fn::Sub"].split("}")[-1]
                else:
                    template_path = template_url["Fn::Sub"][0].split("}")[-1]
            elif "Fn::Join" in list(template_url.keys())[0]:
                template_path = template_url["Fn::Join"][1][-1]
        elif isinstance(template_url, str):
            template_path = "/".join(template_url.split("/")[-2:])
        template_path = self.project_root / template_path
        if template_path.exists():
            return template_path
        LOG.error(
            "Failed to discover path for %s, path %s does not exist",
            template_url,
            template_path,
        )
        return ""

    def _get_relative_url(self, path: str) -> str:
        if not self.url:
            return ""
        suffix = str(self.template_path).replace(str(self.project_root), "")
        suffix_length = len(suffix.lstrip("/").split("/"))
        url_prefix = "/".join(self.url.split("/")[0:-suffix_length])
        suffix = str(path).replace(str(self.project_root), "")
        url = url_prefix + suffix
        return url

    def url_prefix(self) -> str:
        if not self.url:
            return ""
        suffix = str(self.template_path).replace(str(self.project_root), "")
        suffix_length = len(suffix.lstrip("/").split("/"))
        url_prefix = "/".join(self.url.split("/")[0:-suffix_length])
        return url_prefix

    def _find_children(self) -> None:
        children = set()
        for resource in self.template["Resources"].keys():
            resource = self.template["Resources"][resource]
            if resource["Type"] == "AWS::CloudFormation::Stack":
                child_name = self._template_url_to_path(
                    resource["Properties"]["TemplateURL"]
                )
                if child_name:
                    children.add(child_name)
        for child in children:
            child_template_instance = None
<<<<<<< HEAD
            for d in self.descendents:
                if str(d.template_path) == str(child):
                    child_template_instance = d
=======
            for descendent in self.descendents():
                if str(descendent.template_path) == str(child):
                    child_template_instance = descendent
>>>>>>> 856807c0
            if not child_template_instance:
                child_template_instance = Template(
                    child,
                    self.project_root,
                    self._get_relative_url(child),
                    self.client_factory_instance,
                )
            self.children.append(child_template_instance)

<<<<<<< HEAD
    @property
    def descendents(self) -> Set['Template']:

=======
    def descendents(self) -> Set["Template"]:
>>>>>>> 856807c0
        def recurse(template, descendants):
            descendants = descendants.union(set(template.children))
            for child in template.children:
                descendants = descendants.union(recurse(child, descendants))
            return descendants

        return recurse(self, set())<|MERGE_RESOLUTION|>--- conflicted
+++ resolved
@@ -158,15 +158,9 @@
                     children.add(child_name)
         for child in children:
             child_template_instance = None
-<<<<<<< HEAD
-            for d in self.descendents:
-                if str(d.template_path) == str(child):
-                    child_template_instance = d
-=======
-            for descendent in self.descendents():
+            for descendent in self.descendents:
                 if str(descendent.template_path) == str(child):
                     child_template_instance = descendent
->>>>>>> 856807c0
             if not child_template_instance:
                 child_template_instance = Template(
                     child,
@@ -176,13 +170,9 @@
                 )
             self.children.append(child_template_instance)
 
-<<<<<<< HEAD
     @property
     def descendents(self) -> Set['Template']:
 
-=======
-    def descendents(self) -> Set["Template"]:
->>>>>>> 856807c0
         def recurse(template, descendants):
             descendants = descendants.union(set(template.children))
             for child in template.children:
