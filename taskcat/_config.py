import logging
import os
import uuid
from pathlib import Path
from typing import Dict, Optional, Union

import yaml

from taskcat._cfn.template import Template
from taskcat._client_factory import Boto3Cache
<<<<<<< HEAD
=======
from taskcat._common_utils import generate_bucket_name
>>>>>>> 810eacfe
from taskcat._dataclasses import (
    BaseConfig,
    RegionObj,
    S3BucketObj,
<<<<<<< HEAD
    TestObj,
    TestRegion,
    generate_bucket_name,
=======
    Tag,
    TestObj,
    TestRegion,
>>>>>>> 810eacfe
)
from taskcat._legacy_config import legacy_overrides, parse_legacy_config
from taskcat._template_params import ParamGen
from taskcat.exceptions import TaskCatException

LOG = logging.getLogger(__name__)

GENERAL = Path("~/.taskcat.yml").expanduser().resolve()
PROJECT = Path("./.taskcat.yml").resolve()
PROJECT_ROOT = Path("./").resolve()
OVERRIDES = Path("./.taskcat_overrides.yml").resolve()

DEFAULTS = {
    "project": {
        "build_submodules": True,
        "package_lambda": True,
        "lambda_zip_path": "lambda_functions/packages",
        "lambda_source_path": "lambda_functions/source",
    }
}


class Config:
    def __init__(self, sources: list, uid: uuid.UUID):
        self.config = BaseConfig.from_dict(DEFAULTS)
        self.config.set_source("TASKCAT_DEFAULT")
        self.uid = uid
        for source in sources:
            config_dict: dict = source["config"]
            source_name: str = source["source"]
            source_config = BaseConfig.from_dict(config_dict)
            source_config.set_source(source_name)
            self.config = BaseConfig.merge(self.config, source_config)

    @classmethod
    # pylint: disable=too-many-locals
    def create(
        cls,
        template_file: Optional[Path] = None,
        args: Optional[dict] = None,
        global_config_path: Path = GENERAL,
        project_config_path: Path = PROJECT,
        overrides_path: Path = OVERRIDES,
        env_vars: Optional[dict] = None,
        project_root: Path = PROJECT_ROOT,
        uid: uuid.UUID = None,
    ) -> "Config":
        uid = uid if uid else uuid.uuid4()
        project_source = cls._get_project_source(
            cls, project_config_path, project_root, template_file
        )

        # general
        legacy_overrides(
            Path("~/.aws/taskcat_global_override.json").expanduser().resolve(),
            global_config_path,
            "global",
        )
        sources = [
            {
                "source": str(global_config_path),
                "config": cls._dict_from_file(global_config_path),
            }
        ]

        # project config file
        if project_source:
            sources.append(project_source)

        # template file
        if isinstance(template_file, Path):
            sources.append(
                {
                    "source": str(template_file),
                    "config": cls._dict_from_template(template_file),
                }
            )

        # override file
        legacy_overrides(
            project_root / "ci/taskcat_project_override.json", overrides_path, "project"
        )
        if overrides_path.is_file():
            overrides = BaseConfig().to_dict()
            with open(str(overrides_path), "r") as file_handle:
                override_params = yaml.safe_load(file_handle)
            overrides["project"]["parameters"] = override_params
            sources.append({"source": str(overrides_path), "config": overrides})

        # environment variables
        sources.append(
            {
                "source": "EnvoronmentVariable",
                "config": cls._dict_from_env_vars(env_vars),
            }
        )

        # cli arguments
        if args:
            sources.append({"source": "CliArgument", "config": args})
        return cls(sources=sources, uid=uid)

    # pylint: disable=protected-access
    @staticmethod
    def _get_project_source(base_cls, project_config_path, project_root, template_file):
        try:
            return {
                "source": str(project_config_path),
                "config": base_cls._dict_from_file(project_config_path, fail_ok=False),
            }
        except Exception as e:  # pylint: disable=broad-except
            error = e
            try:
                legacy_conf = parse_legacy_config(project_root)
                return {
                    "source": str(project_root / "ci/taskcat.yml"),
                    "config": legacy_conf.to_dict(),
                }
            except Exception as e:  # pylint: disable=broad-except
                LOG.debug(str(e), exc_info=True)
                if not template_file:
                    raise error

    @staticmethod
    def _dict_from_file(file_path: Path, fail_ok=True) -> dict:
        config_dict = BaseConfig().to_dict()
        if not file_path.is_file() and fail_ok:
            return config_dict
        try:
            with open(str(file_path), "r") as file_handle:
                config_dict = yaml.safe_load(file_handle)
            return config_dict
        except Exception as e:  # pylint: disable=broad-except
            LOG.warning(f"failed to load config from {file_path}")
            LOG.debug(str(e), exc_info=True)
            if not fail_ok:
                raise e
        return config_dict

    @staticmethod
    def _dict_from_template(file_path: Path) -> dict:
        relative_path = str(file_path.relative_to(PROJECT_ROOT))
        config_dict = (
            BaseConfig()
            .from_dict(
                {"project": {"template": relative_path}, "tests": {"default": {}}}
            )
            .to_dict()
        )
        if not file_path.is_file():
            raise TaskCatException(f"invalid template path {file_path}")
        try:
            template = Template(str(file_path)).template
        except Exception as e:
            LOG.warning(f"failed to load template from {file_path}")
            LOG.debug(str(e), exc_info=True)
            raise e
        if not template.get("Metadata"):
            return config_dict
        if not template["Metadata"].get("taskcat"):
            return config_dict
        template_config_dict = template["Metadata"]["taskcat"]
        if not template_config_dict.get("project"):
            template_config_dict["project"] = {}
        template_config_dict["project"]["template"] = relative_path
        if not template_config_dict.get("tests"):
            template_config_dict["tests"] = {"default": {}}
        return template_config_dict

    # pylint: disable=protected-access
    @staticmethod
    def _dict_from_env_vars(
        env_vars: Optional[Union[os._Environ, Dict[str, str]]] = None
    ):
        if env_vars is None:
            env_vars = os.environ
        config_dict: Dict[str, Dict[str, Union[str, bool, int]]] = {}
        for key, value in env_vars.items():
            if key.startswith("TASKCAT_"):
                key = key[8:].lower()
                sub_key = None
                key_section = None
                for section in ["general", "project", "tests"]:
                    if key.startswith(section):
                        sub_key = key[len(section) + 1 :]
                        key_section = section
                if isinstance(sub_key, str) and isinstance(key_section, str):
                    if value.isnumeric():
                        value = int(value)
                    elif value.lower() in ["true", "false"]:
                        value = value.lower() == "true"
                    if not config_dict.get(key_section):
                        config_dict[key_section] = {}
                    config_dict[key_section][sub_key] = value
        return config_dict

    def get_regions(self, boto3_cache: Boto3Cache = None):
        if boto3_cache is None:
            boto3_cache = Boto3Cache()

        region_objects: Dict[str, Dict[str, RegionObj]] = {}
        for test_name, test in self.config.tests.items():
            region_objects[test_name] = {}
            for region in test.regions:
                profile = test.auth.get(region, "default") if test.auth else "default"
                region_objects[test_name][region] = RegionObj(
                    name=region,
                    account_id=boto3_cache.account_id(profile),
                    partition=boto3_cache.partition(profile),
                    profile=profile,
                    _boto3_cache=boto3_cache,
                    taskcat_id=self.uid,
                )
        return region_objects

    def get_buckets(self, boto3_cache: Boto3Cache = None):
        regions = self.get_regions(boto3_cache)
        bucket_objects: Dict[str, Dict[str, S3BucketObj]] = {}
        bucket_mappings: Dict[str, Dict[str, S3BucketObj]] = {}
        for test_name, test in self.config.tests.items():
            bucket_mappings[test_name] = {}
            for region_name, region in regions[test_name].items():
                bucket_obj = self._create_bucket_obj(bucket_objects, region, test)
                if not bucket_objects.get(region.account_id):
                    bucket_objects.update(
                        {region.account_id: {region.name: bucket_obj}}
                    )
                else:
                    bucket_objects[region.account_id][region.name] = bucket_obj
                bucket_mappings[test_name][region_name] = bucket_obj
        return bucket_mappings

    def _create_bucket_obj(self, bucket_objects, region, test):
        new = False
        object_acl = (
            self.config.project.s3_object_acl
            if self.config.project.s3_object_acl
            else "private"
        )
        sigv4 = not self.config.project.s3_enable_sig_v2
        if not test.s3_bucket and not bucket_objects.get(region.account_id, {}).get(
            region.name
        ):
            name = generate_bucket_name(region)
            auto_generated = True
            new = True
        elif bucket_objects.get(region.account_id, {}).get(region.name):
            name = bucket_objects[region.account_id][region.name].name
            auto_generated = bucket_objects[region.account_id][
                region.name
            ].auto_generated
        else:
            name = test.s3_bucket
            auto_generated = False
        bucket_obj = S3BucketObj(
            name=name,
            region=region.name,
            account_id=region.account_id,
            s3_client=region.session.client("s3", region_name=region.name),
            auto_generated=auto_generated,
            object_acl=object_acl,
            sigv4=sigv4,
            taskcat_id=self.uid,
            partition=region.partition,
        )
        if new:
            bucket_obj.create()
        return bucket_obj

    @staticmethod
    def _get_bucket_region_for_partition(partition):
        region = "us-east-1"
        if partition == "aws-us-gov":
            region = "us-gov-east-1"
        elif partition == "aws-cn":
            region = "cn-north-1"
        return region

    def get_rendered_parameters(self, bucket_objects, region_objects, template_objects):
        parameters = {}
        template_params = self.get_params_from_templates(template_objects)
        for test_name, test in self.config.tests.items():
            parameters[test_name] = {}
            for region_name in test.regions:
                region_params = template_params[test_name].copy()
                for param_key, param_value in test.parameters.items():
                    if param_key in region_params:
                        region_params[param_key] = param_value
                region = region_objects[test_name][region_name]
                s3bucket = bucket_objects[test_name][region_name]
                parameters[test_name][region_name] = ParamGen(
                    region_params, s3bucket.name, region.name, region.client
                ).results
        return parameters

    @staticmethod
    def get_params_from_templates(template_objects):
        parameters = {}
        for test_name, template in template_objects.items():
            parameters[test_name] = template.parameters()
        return parameters

    def get_templates(self, project_root: Path):
        templates = {}
        for test_name, test in self.config.tests.items():
            templates[test_name] = Template(
                template_path=project_root / test.template,
                project_root=project_root,
                s3_key_prefix=f"{self.config.project.name}/",
            )
        return templates

    def get_tests(self, project_root, templates, regions, buckets, parameters):
        tests = {}
        for test_name, test in self.config.tests.items():
            region_list = []
            tag_list = []
            if test.tags:
                for tag_key, tag_value in test.tags.items():
                    tag_list.append(Tag({"Key": tag_key, "Value": tag_value}))
            for region_obj in regions[test_name].values():
                region_list.append(
                    TestRegion.from_region_obj(
                        region_obj,
                        buckets[test_name][region_obj.name],
                        parameters[test_name][region_obj.name],
                    )
                )
            tests[test_name] = TestObj(
                name=test_name,
                template_path=project_root / test.template,
                template=templates[test_name],
                project_root=project_root,
                regions=region_list,
                tags=tag_list,
            )
        return tests<|MERGE_RESOLUTION|>--- conflicted
+++ resolved
@@ -8,23 +8,16 @@
 
 from taskcat._cfn.template import Template
 from taskcat._client_factory import Boto3Cache
-<<<<<<< HEAD
-=======
-from taskcat._common_utils import generate_bucket_name
->>>>>>> 810eacfe
 from taskcat._dataclasses import (
     BaseConfig,
     RegionObj,
     S3BucketObj,
-<<<<<<< HEAD
     TestObj,
     TestRegion,
     generate_bucket_name,
-=======
     Tag,
     TestObj,
     TestRegion,
->>>>>>> 810eacfe
 )
 from taskcat._legacy_config import legacy_overrides, parse_legacy_config
 from taskcat._template_params import ParamGen
