import logging
import os
import uuid
from pathlib import Path
from typing import Dict, Optional, Union

import yaml

from taskcat._cfn.template import Template
from taskcat._client_factory import Boto3Cache
from taskcat._common_utils import generate_bucket_name
from taskcat._dataclasses import BaseConfig, RegionObj, S3BucketObj, TestObj, TestRegion
from taskcat._template_params import ParamGen
from taskcat.exceptions import TaskCatException

LOG = logging.getLogger(__name__)

GENERAL = Path("~/.taskcat.yml").expanduser().resolve()
PROJECT = Path("./.taskcat.yml").resolve()
PROJECT_ROOT = Path("./").resolve()
OVERRIDES = Path("./.taskcat_overrides.yml").resolve()

DEFAULTS = {
    "project": {
        "build_submodules": True,
        "package_lambda": True,
        "lambda_zip_path": "lambda_functions/packages",
        "lambda_source_path": "lambda_functions/source",
    }
}


class Config:
    def __init__(self, sources: list, uid: uuid.UUID):
        self.config = BaseConfig.from_dict(DEFAULTS)
        self.config.set_source("TASKCAT_DEFAULT")
        self.uid = uid
        for source in sources:
            config_dict: dict = source["config"]
            source_name: str = source["source"]
            source_config = BaseConfig.from_dict(config_dict)
            source_config.set_source(source_name)
            self.config = BaseConfig.merge(self.config, source_config)

    @classmethod
    # pylint: disable=too-many-locals
    def create(
        cls,
        template_file: Optional[Path] = None,
        args: Optional[dict] = None,
<<<<<<< HEAD
        global_config_path: str = "~/.taskcat.yml",
        project_config_path: Optional[Union[Path, str]] = None,
        project_root: str = "./",
        override_file: str = None,  # pylint: disable=unused-argument
        all_env_vars: Optional[List[dict]] = None,
        create_clients: bool = True,
    ):  # #pylint: disable=too-many-arguments
        # #pylint: disable=too-many-statements
        # inputs
        if absolute_path(project_config_path) and not Path(project_root).is_absolute():
            project_root = absolute_path(project_config_path).parent / project_root
        self.project_root: Union[Path, str] = absolute_path(project_root)
        if not self.project_root:
            raise TaskCatException(f"project_root {project_root} is not a valid path")
        self.args: dict = args if args else {}
        self.global_config_path: Optional[Path] = absolute_path(global_config_path)
        self._client_factory_instance = ClientFactory()
        # Used only in initial client configuration, then set to None

        # general config
        self.profile_name: str = ""
        self.aws_access_key: str = ""
        self.aws_secret_key: str = ""
        self.no_cleanup: bool = False
        self.no_cleanup_failed: bool = False
        self.verbosity: str = "DEBUG"
        self.tags: dict = {}
        self.stack_prefix: str = ""
        self.lint: bool = False
        self.upload_only: bool = False
        self.lambda_build_only: bool = False
        self.exclude: str = ""
        self.enable_sig_v2: bool = False
        self.auth: Dict[str, dict] = {}

        # project config
        self.name: str = ""
        self.owner: str = ""
        self.package_lambda: bool = True
        self.s3bucket: S3BucketConfig = S3BucketConfig()
        self.tests: Dict[str, Test] = {}
        self.installer: Dict[str, Test] = {}
        self.regions: Set[str] = set()
        self.env_vars: Dict[str, str] = {}
        self.project_config_path: Optional[Path] = None
        self.template_path: Optional[Path] = None
        self.lambda_source_path: Path = (
            Path(self.project_root) / "functions/source/"
        ).resolve()
        self.lambda_zip_path: Path = (
            Path(self.project_root) / "functions/packages/"
        ).resolve()
        self.build_submodules = True
        self._harvest_env_vars(all_env_vars if all_env_vars else os.environ.items())
        self._process_global_config()

        if not self._absolute_path(project_config_path):
            for path in Config.DEFAULT_PROJECT_PATHS:
                try:
                    project_config_path = self._absolute_path(path)
                    LOG.debug("found project config in default location %s", path)
                    break
                except TaskCatException:
                    LOG.debug("didn't find project config in %s", path)
        if not self._absolute_path(project_config_path):
            raise TaskCatException(
                f"failed to load project config file {project_config_path}. file "
                f"does not exist"
            )
=======
        global_config_path: Path = GENERAL,
        project_config_path: Path = PROJECT,
        overrides_path: Path = OVERRIDES,
        env_vars: Optional[dict] = None,
        project_root: Path = PROJECT_ROOT,
        uid: uuid.UUID = None,
    ) -> "Config":
        uid = uid if uid else uuid.uuid4()
        project_source = cls._get_project_source(
            cls, project_config_path, project_root, template_file
        )
>>>>>>> 8f3d7542

        # general
        sources = [
            {
                "source": str(global_config_path),
                "config": cls._dict_from_file(global_config_path),
            }
        ]

        # project config file
        if project_source:
            sources.append(project_source)

        # template file
        if isinstance(template_file, Path):
            sources.append(
                {
                    "source": str(template_file),
                    "config": cls._dict_from_template(template_file),
                }
            )

        # override file
        if overrides_path.is_file():
            try:
                overrides = BaseConfig().to_dict()
                with open(str(overrides_path), "r") as file_handle:
                    override_params = yaml.safe_load(file_handle)
                overrides["project"]["parameters"] = override_params
                sources.append({"source": str(overrides_path), "config": overrides})
            except Exception as e:  # pylint: disable=broad-except
                LOG.debug(str(e), exc_info=True)

        # environment variables
        sources.append(
            {
                "source": "EnvoronmentVariable",
                "config": cls._dict_from_env_vars(env_vars),
            }
        )

        # cli arguments
        if args:
            sources.append({"source": "CliArgument", "config": args})
        return cls(sources=sources, uid=uid)

    # pylint: disable=protected-access
    @staticmethod
    def _get_project_source(base_cls, project_config_path, project_root, template_file):
        try:
            return {
                "source": str(project_config_path),
                "config": base_cls._dict_from_file(project_config_path, fail_ok=False),
            }
        except Exception as e:  # pylint: disable=broad-except
            error = e
            try:
                return {
                    "source": str(project_root / "ci/taskcat.yml"),
                    "config": base_cls._dict_from_file(
                        project_config_path, fail_ok=False
                    ),
                }
            except Exception as e:  # pylint: disable=broad-except
                LOG.debug(str(e), exc_info=True)
                if not template_file:
                    raise error

    @staticmethod
    def _dict_from_file(file_path: Path, fail_ok=True) -> dict:
        config_dict = BaseConfig().to_dict()
        if not file_path.is_file() and fail_ok:
            return config_dict
        try:
            with open(str(file_path), "r") as file_handle:
                config_dict = yaml.safe_load(file_handle)
            return config_dict
        except Exception as e:  # pylint: disable=broad-except
            LOG.warning(f"failed to load config from {file_path}")
            LOG.debug(str(e), exc_info=True)
            if not fail_ok:
                raise e
        return config_dict

    @staticmethod
    def _dict_from_template(file_path: Path) -> dict:
        relative_path = str(file_path.relative_to(PROJECT_ROOT))
        config_dict = (
            BaseConfig()
            .from_dict(
                {"project": {"template": relative_path}, "tests": {"default": {}}}
            )
<<<<<<< HEAD
        return abs_path

    def _set(self, opt, val):
        if opt in ["project", "general"]:
            for k, v in val.items():
                self._set(k, v)
            return
        if opt not in self.__dict__:
            raise ValueError(f"{opt} is not a valid config option")
        setattr(self, opt, val)

    def _set_all(self, config: dict):
        for k, v in config.items():
            self._set(k, v)

    def _propagate_regions(self, test: Test):
        # TODO: Better way to handle default_region
        default_region = test.client_factory.get_default_region(None, None, None, None)
        if not test.regions and not default_region and not self.regions:
            raise TaskCatException(
                f"unable to define region for test {test.name}, you must define "
                f"regions "
                f"or set a default region in the aws cli"
            )
        if not test.regions:
            if self.regions:
                test.regions = [
                    AWSRegionObject(region, self._client_factory_instance)
                    for region in self.regions
                ]
            else:
                test.regions = [
                    AWSRegionObject(default_region, self._client_factory_instance)
                ]
        else:
            test.regions = [
                AWSRegionObject(region, self._client_factory_instance)
                for region in test.regions
            ]

    def _process_global_config(self):
        if self.global_config_path is None:
            return
        instance = yaml.safe_load(open(str(self.global_config_path), "r"))
        validate(instance, "global_config")
        self._set_all(instance)

    def _process_project_config(self):
        if self.project_config_path is None:
            return
        with open(str(self.project_config_path), "r") as file_handle:
            instance = yaml.safe_load(file_handle)
        self._to_instance(instance, self.project_root, "tests")
        self._to_instance(instance, self.project_root, "installer")

        if "global" in instance.keys():
            self._process_legacy_project(instance)
        validate(instance, "project_config")
        self._set_all(instance)

    @staticmethod
    def _to_instance(instance, project_root, key):
        if key in instance.keys():
            tests = {}
            for test in instance[key].keys():
                tests[test] = Test.from_dict(
                    instance[key][test], project_root=project_root
                )
                tests[test].name = test
            instance[key] = tests

    def _process_legacy_project(  # pylint: disable=useless-return
        self, instance
    ) -> Optional[Exception]:
        validate(instance, "legacy_project_config")
        LOG.warning(
            "%s config file is in a format that will be deprecated in the next "
            "version of taskcat",
            str(self.project_config_path),
=======
            .to_dict()
>>>>>>> 8f3d7542
        )
        if not file_path.is_file():
            raise TaskCatException(f"invalid template path {file_path}")
        try:
            template = Template(str(file_path)).template
        except Exception as e:
            LOG.warning(f"failed to load template from {file_path}")
            LOG.debug(str(e), exc_info=True)
            raise e
        if not template.get("Metadata"):
            return config_dict
        if not template["Metadata"].get("taskcat"):
            return config_dict
        template_config_dict = template["Metadata"]["taskcat"]
        if not template_config_dict.get("project"):
            template_config_dict["project"] = {}
        template_config_dict["project"]["template"] = relative_path
        if not template_config_dict.get("tests"):
            template_config_dict["tests"] = {"default": {}}
        return template_config_dict

    # pylint: disable=protected-access
    @staticmethod
    def _dict_from_env_vars(
        env_vars: Optional[Union[os._Environ, Dict[str, str]]] = None
    ):
        if env_vars is None:
            env_vars = os.environ
        config_dict: Dict[str, Dict[str, Union[str, bool, int]]] = {}
        for key, value in env_vars.items():
            if key.startswith("TASKCAT_"):
                key = key[8:].lower()
                sub_key = None
                key_section = None
                for section in ["general", "project", "tests"]:
                    if key.startswith(section):
                        sub_key = key[len(section) + 1 :]
                        key_section = section
                if isinstance(sub_key, str) and isinstance(key_section, str):
                    if value.isnumeric():
                        value = int(value)
                    elif value.lower() in ["true", "false"]:
                        value = value.lower() == "true"
                    if not config_dict.get(key_section):
                        config_dict[key_section] = {}
                    config_dict[key_section][sub_key] = value
        return config_dict

    def get_regions(self, boto3_cache: Boto3Cache = None):
        if boto3_cache is None:
            boto3_cache = Boto3Cache()

        region_objects: Dict[str, Dict[str, RegionObj]] = {}
        for test_name, test in self.config.tests.items():
            region_objects[test_name] = {}
            for region in test.regions:
                profile = test.auth.get(region, "default") if test.auth else "default"
                region_objects[test_name][region] = RegionObj(
                    name=region,
                    account_id=boto3_cache.account_id(profile),
                    partition=boto3_cache.partition(profile),
                    profile=profile,
                    _boto3_cache=boto3_cache,
                    taskcat_id=self.uid,
                )
        return region_objects

    def get_buckets(self, boto3_cache: Boto3Cache = None):
        regions = self.get_regions(boto3_cache)
        bucket_objects: Dict[str, S3BucketObj] = {}
        bucket_mappings: Dict[str, Dict[str, S3BucketObj]] = {}
        for test_name, test in self.config.tests.items():
            bucket_mappings[test_name] = {}
            for region_name, region in regions[test_name].items():
                bucket_obj = self._create_bucket_obj(bucket_objects, region, test)
                bucket_objects[region.account_id] = bucket_obj
                bucket_mappings[test_name][region_name] = bucket_obj
        return bucket_mappings

    def _create_bucket_obj(self, bucket_objects, region, test):
        new = False
        object_acl = (
            self.config.project.s3_object_acl
            if self.config.project.s3_object_acl
            else "private"
        )
        sigv4 = not self.config.project.s3_enable_sig_v2
        if not test.s3_bucket and not bucket_objects.get(region.account_id):
            name = generate_bucket_name(self.config.project.name)
            auto_generated = True
            new = True
        elif bucket_objects.get(region.account_id):
            name = bucket_objects[region.account_id].name
            auto_generated = bucket_objects[region.account_id].auto_generated
        else:
            name = test.s3_bucket
            auto_generated = False
        bucket_region = self._get_bucket_region_for_partition(region.partition)
        bucket_obj = S3BucketObj(
            name=name,
            region=bucket_region,
            account_id=region.account_id,
            s3_client=region.session.client("s3", region_name=bucket_region),
            auto_generated=auto_generated,
            object_acl=object_acl,
            sigv4=sigv4,
            taskcat_id=self.uid,
            partition=region.partition,
        )
        if new:
            bucket_obj.create()
        return bucket_obj

    @staticmethod
    def _get_bucket_region_for_partition(partition):
        region = "us-east-1"
        if partition == "aws-us-gov":
            region = "us-gov-east-1"
        elif partition == "aws-cn":
            region = "cn-north-1"
        return region

    def get_rendered_parameters(self, bucket_objects, region_objects, template_objects):
        parameters = {}
        template_params = self.get_params_from_templates(template_objects)
        for test_name, test in self.config.tests.items():
            parameters[test_name] = {}
            for region_name in test.regions:
                region_params = template_params[test_name].copy()
                for param_key, param_value in test.parameters.items():
                    if param_key in region_params:
                        region_params[param_key] = param_value
                region = region_objects[test_name][region_name]
                s3bucket = bucket_objects[test_name][region_name]
                parameters[test_name][region_name] = ParamGen(
                    region_params, s3bucket.name, region.name, region.client
                ).results
        return parameters

<<<<<<< HEAD
    def _to_tests(self, args: dict):
        if (
            "template_file" in args.keys()
            or "parameter_input" in args.keys()
            or "regions" in args.keys()
        ):
            template_file = (
                args["template_file"] if "template_file" in args.keys() else None
            )
            if not template_file and len(self.tests) > 0:
                test_name = [k for k in self.tests.keys()][0]
                template_file = self.tests[test_name].template_file
            elif not template_file:
                raise TaskCatException("no suitable template file found")
            parameter_input = (
                args["parameter_input"] if "parameter_input" in args.keys() else None
            )
            regions = (
                set(args["regions"].split(",")) if "regions" in args.keys() else set()
=======
    @staticmethod
    def get_params_from_templates(template_objects):
        parameters = {}
        for test_name, template in template_objects.items():
            parameters[test_name] = template.parameters()
        return parameters

    def get_templates(self, project_root: Path, boto3_cache: Boto3Cache):
        templates = {}
        for test_name, test in self.config.tests.items():
            templates[test_name] = Template(
                template_path=project_root / test.template,
                project_root=project_root,
                s3_key_prefix=f"{self.config.project.name}/",
                boto3_cache=boto3_cache,
                s3_region=self._get_bucket_region_for_partition(
                    boto3_cache.partition()
                ),
>>>>>>> 8f3d7542
            )
        return templates

    def get_tests(self, project_root, templates, regions, buckets, parameters):
        tests = {}
        for test_name, test in self.config.tests.items():
            region_list = []
            for region_obj in regions[test_name].values():
                region_list.append(
                    TestRegion.from_region_obj(
                        region_obj,
                        buckets[test_name][region_obj.name],
                        parameters[test_name][region_obj.name],
                    )
                )
            tests[test_name] = TestObj(
                name=test_name,
                template_path=project_root / test.template,
                template=templates[test_name],
                project_root=project_root,
                regions=region_list,
            )
<<<<<<< HEAD
            args["tests"] = {"default": test}
            if args.get("template_file"):
                del args["template_file"]
            if args.get("parameter_input"):
                del args["parameter_input"]

    @staticmethod
    def _to_general(args: dict):
        for arg in list(args.keys()):
            if "general" not in args.keys():
                args["general"] = {}
            if arg not in ["project", "tests"]:
                args["general"][arg] = args[arg]
                del args[arg]

    def _harvest_env_vars(self, env_vars):
        for key, value in env_vars:
            if key.startswith("TASKCAT_"):
                key = key[8:].lower()
                if value.isnumeric():
                    value = int(value)
                elif value.lower() in ["true", "false"]:
                    value = value.lower() == "true"
                self.env_vars[key] = value
=======
        return tests
>>>>>>> 8f3d7542
<|MERGE_RESOLUTION|>--- conflicted
+++ resolved
@@ -48,77 +48,6 @@
         cls,
         template_file: Optional[Path] = None,
         args: Optional[dict] = None,
-<<<<<<< HEAD
-        global_config_path: str = "~/.taskcat.yml",
-        project_config_path: Optional[Union[Path, str]] = None,
-        project_root: str = "./",
-        override_file: str = None,  # pylint: disable=unused-argument
-        all_env_vars: Optional[List[dict]] = None,
-        create_clients: bool = True,
-    ):  # #pylint: disable=too-many-arguments
-        # #pylint: disable=too-many-statements
-        # inputs
-        if absolute_path(project_config_path) and not Path(project_root).is_absolute():
-            project_root = absolute_path(project_config_path).parent / project_root
-        self.project_root: Union[Path, str] = absolute_path(project_root)
-        if not self.project_root:
-            raise TaskCatException(f"project_root {project_root} is not a valid path")
-        self.args: dict = args if args else {}
-        self.global_config_path: Optional[Path] = absolute_path(global_config_path)
-        self._client_factory_instance = ClientFactory()
-        # Used only in initial client configuration, then set to None
-
-        # general config
-        self.profile_name: str = ""
-        self.aws_access_key: str = ""
-        self.aws_secret_key: str = ""
-        self.no_cleanup: bool = False
-        self.no_cleanup_failed: bool = False
-        self.verbosity: str = "DEBUG"
-        self.tags: dict = {}
-        self.stack_prefix: str = ""
-        self.lint: bool = False
-        self.upload_only: bool = False
-        self.lambda_build_only: bool = False
-        self.exclude: str = ""
-        self.enable_sig_v2: bool = False
-        self.auth: Dict[str, dict] = {}
-
-        # project config
-        self.name: str = ""
-        self.owner: str = ""
-        self.package_lambda: bool = True
-        self.s3bucket: S3BucketConfig = S3BucketConfig()
-        self.tests: Dict[str, Test] = {}
-        self.installer: Dict[str, Test] = {}
-        self.regions: Set[str] = set()
-        self.env_vars: Dict[str, str] = {}
-        self.project_config_path: Optional[Path] = None
-        self.template_path: Optional[Path] = None
-        self.lambda_source_path: Path = (
-            Path(self.project_root) / "functions/source/"
-        ).resolve()
-        self.lambda_zip_path: Path = (
-            Path(self.project_root) / "functions/packages/"
-        ).resolve()
-        self.build_submodules = True
-        self._harvest_env_vars(all_env_vars if all_env_vars else os.environ.items())
-        self._process_global_config()
-
-        if not self._absolute_path(project_config_path):
-            for path in Config.DEFAULT_PROJECT_PATHS:
-                try:
-                    project_config_path = self._absolute_path(path)
-                    LOG.debug("found project config in default location %s", path)
-                    break
-                except TaskCatException:
-                    LOG.debug("didn't find project config in %s", path)
-        if not self._absolute_path(project_config_path):
-            raise TaskCatException(
-                f"failed to load project config file {project_config_path}. file "
-                f"does not exist"
-            )
-=======
         global_config_path: Path = GENERAL,
         project_config_path: Path = PROJECT,
         overrides_path: Path = OVERRIDES,
@@ -130,7 +59,6 @@
         project_source = cls._get_project_source(
             cls, project_config_path, project_root, template_file
         )
->>>>>>> 8f3d7542
 
         # general
         sources = [
@@ -223,89 +151,7 @@
             .from_dict(
                 {"project": {"template": relative_path}, "tests": {"default": {}}}
             )
-<<<<<<< HEAD
-        return abs_path
-
-    def _set(self, opt, val):
-        if opt in ["project", "general"]:
-            for k, v in val.items():
-                self._set(k, v)
-            return
-        if opt not in self.__dict__:
-            raise ValueError(f"{opt} is not a valid config option")
-        setattr(self, opt, val)
-
-    def _set_all(self, config: dict):
-        for k, v in config.items():
-            self._set(k, v)
-
-    def _propagate_regions(self, test: Test):
-        # TODO: Better way to handle default_region
-        default_region = test.client_factory.get_default_region(None, None, None, None)
-        if not test.regions and not default_region and not self.regions:
-            raise TaskCatException(
-                f"unable to define region for test {test.name}, you must define "
-                f"regions "
-                f"or set a default region in the aws cli"
-            )
-        if not test.regions:
-            if self.regions:
-                test.regions = [
-                    AWSRegionObject(region, self._client_factory_instance)
-                    for region in self.regions
-                ]
-            else:
-                test.regions = [
-                    AWSRegionObject(default_region, self._client_factory_instance)
-                ]
-        else:
-            test.regions = [
-                AWSRegionObject(region, self._client_factory_instance)
-                for region in test.regions
-            ]
-
-    def _process_global_config(self):
-        if self.global_config_path is None:
-            return
-        instance = yaml.safe_load(open(str(self.global_config_path), "r"))
-        validate(instance, "global_config")
-        self._set_all(instance)
-
-    def _process_project_config(self):
-        if self.project_config_path is None:
-            return
-        with open(str(self.project_config_path), "r") as file_handle:
-            instance = yaml.safe_load(file_handle)
-        self._to_instance(instance, self.project_root, "tests")
-        self._to_instance(instance, self.project_root, "installer")
-
-        if "global" in instance.keys():
-            self._process_legacy_project(instance)
-        validate(instance, "project_config")
-        self._set_all(instance)
-
-    @staticmethod
-    def _to_instance(instance, project_root, key):
-        if key in instance.keys():
-            tests = {}
-            for test in instance[key].keys():
-                tests[test] = Test.from_dict(
-                    instance[key][test], project_root=project_root
-                )
-                tests[test].name = test
-            instance[key] = tests
-
-    def _process_legacy_project(  # pylint: disable=useless-return
-        self, instance
-    ) -> Optional[Exception]:
-        validate(instance, "legacy_project_config")
-        LOG.warning(
-            "%s config file is in a format that will be deprecated in the next "
-            "version of taskcat",
-            str(self.project_config_path),
-=======
             .to_dict()
->>>>>>> 8f3d7542
         )
         if not file_path.is_file():
             raise TaskCatException(f"invalid template path {file_path}")
@@ -445,27 +291,6 @@
                 ).results
         return parameters
 
-<<<<<<< HEAD
-    def _to_tests(self, args: dict):
-        if (
-            "template_file" in args.keys()
-            or "parameter_input" in args.keys()
-            or "regions" in args.keys()
-        ):
-            template_file = (
-                args["template_file"] if "template_file" in args.keys() else None
-            )
-            if not template_file and len(self.tests) > 0:
-                test_name = [k for k in self.tests.keys()][0]
-                template_file = self.tests[test_name].template_file
-            elif not template_file:
-                raise TaskCatException("no suitable template file found")
-            parameter_input = (
-                args["parameter_input"] if "parameter_input" in args.keys() else None
-            )
-            regions = (
-                set(args["regions"].split(",")) if "regions" in args.keys() else set()
-=======
     @staticmethod
     def get_params_from_templates(template_objects):
         parameters = {}
@@ -484,7 +309,6 @@
                 s3_region=self._get_bucket_region_for_partition(
                     boto3_cache.partition()
                 ),
->>>>>>> 8f3d7542
             )
         return templates
 
@@ -507,31 +331,4 @@
                 project_root=project_root,
                 regions=region_list,
             )
-<<<<<<< HEAD
-            args["tests"] = {"default": test}
-            if args.get("template_file"):
-                del args["template_file"]
-            if args.get("parameter_input"):
-                del args["parameter_input"]
-
-    @staticmethod
-    def _to_general(args: dict):
-        for arg in list(args.keys()):
-            if "general" not in args.keys():
-                args["general"] = {}
-            if arg not in ["project", "tests"]:
-                args["general"][arg] = args[arg]
-                del args[arg]
-
-    def _harvest_env_vars(self, env_vars):
-        for key, value in env_vars:
-            if key.startswith("TASKCAT_"):
-                key = key[8:].lower()
-                if value.isnumeric():
-                    value = int(value)
-                elif value.lower() in ["true", "false"]:
-                    value = value.lower() == "true"
-                self.env_vars[key] = value
-=======
-        return tests
->>>>>>> 8f3d7542
+        return tests