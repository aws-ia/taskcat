--- conflicted
+++ resolved
@@ -7,16 +7,10 @@
 
 for ver in "$@" ; do
     pyenv shell ${ver}
-<<<<<<< HEAD
     pip install --upgrade pip > /dev/null 2> /dev/null
     pip install -r ./dev-requirements.txt > /dev/null
     pip install wheel  > /dev/null
     rm -rf ./dist/
     python setup.py sdist bdist_wheel  > /dev/null
     pip install ./dist/taskcat-*.tar.gz > /dev/null
-=======
-    $(pyenv which pip) install --upgrade pip > /dev/null 2> /dev/null
-    $(pyenv which pip) install -r ./dev-requirements.txt > /dev/null
-    $(pyenv which pip) install -e . > /dev/null
->>>>>>> d8a83114
 done