#!/bin/bash -e

EXIT_CODE=0
<<<<<<< HEAD
python --version
=======
SOURCE="../../taskcat/"
OMIT="../../taskcat/_stacker.py"
COV_CMD="coverage run -a --source ${SOURCE} --omit ${OMIT}"

>>>>>>> d8a83114
python -m unittest discover test_imported/ >& /tmp/output || EXIT_CODE=$?

if [[ ${EXIT_CODE} -ne 0 ]] ; then
    echo '$ python -m unittest discover test_imported/'
    cat /tmp/output
    echo "FAILED: expected exit code to be 0"
    exit 1
fi<|MERGE_RESOLUTION|>--- conflicted
+++ resolved
@@ -1,14 +1,10 @@
 #!/bin/bash -e
 
 EXIT_CODE=0
-<<<<<<< HEAD
-python --version
-=======
 SOURCE="../../taskcat/"
 OMIT="../../taskcat/_stacker.py"
 COV_CMD="coverage run -a --source ${SOURCE} --omit ${OMIT}"
 
->>>>>>> d8a83114
 python -m unittest discover test_imported/ >& /tmp/output || EXIT_CODE=$?
 
 if [[ ${EXIT_CODE} -ne 0 ]] ; then
