#!/usr/bin/env python
# authors:
# Tony Vattathil tonynv@amazon.com, avattathil@gmail.com
# Santiago Cardenas <sancard@amazon.com>, <santiago[dot]cardenas[at]outlook[dot]com>
# Shivansh Singh sshvans@amazon.com,
# Jay McConnell, jmmccon@amazon.com
"""
 Program License: Amazon License
 Python Class License: Apache 2.0
"""

from __future__ import print_function
import taskcat
from taskcat import TaskCatException
import sys


<<<<<<< HEAD
if __name__ == '__main__':
    if sys.version_info[0] < 3:
        raise TaskCatException("Please use Python 3")
    taskcat.cli.main()
=======
if sys.version_info[0] < 3:
    raise Exception("Please use Python 3")


def main():
    try:
        tcat_instance = taskcat.TaskCat()
        args = tcat_instance.interface
        tcat_instance.welcome('taskcat')
        # Initialize cli interface
        # :TODO Add RestFull Interface

        # Get configuration from command line arg (-c)
        tcat_instance.set_config(args.config_yml)
        # tcat_instance.set_config('ci/config.yml')
        # Get API Handle - Try all know auth
        tcat_instance.aws_api_init(args)
        # Optional: Enables verbose output by default (DEBUG ON)
        tcat_instance.verbose = True
    # --Begin
    # Check for valid ymal and required keys in config
        if args.config_yml is not None:

            test_list = tcat_instance.validate_yaml(args.config_yml)

    # Load yaml into local taskcat config
            with open(tcat_instance.get_config(), 'r') as cfg:
                taskcat_cfg = yaml.safe_load(cfg.read())
            project_path = os.path.abspath(args.config_yml).rsplit('ci/',1)[0][:-1]
            tcat_instance.set_config(args.config_yml)
            tcat_cfg_glbl = taskcat_cfg['global']
            if 'qsname' in tcat_cfg_glbl.keys():
                project_name = tcat_cfg_glbl['qsname']
            elif 'project' in tcat_cfg_glbl.keys():
                project_name = tcat_cfg_glbl['project']
            if "package-lambda" not in taskcat_cfg['global']:
                taskcat_cfg['global']["package-lambda"] = False
            if tcat_instance.lambda_build_only and not taskcat_cfg['global']["package-lambda"]:
                exit1("Lambda build not enabled for project. Add package-lambda: true to taskcat.yaml global section")
            elif taskcat_cfg['global']["package-lambda"]:
                try:
                    lambda_path = project_path + "/functions/source"
                    if os.path.isdir(lambda_path):
                        LambdaBuild(lambda_path)
                except Exception as e:
                    print("ERROR: Zipping lambda source failed: %s" % e)
                if tcat_instance.lambda_build_only:
                    exit0("Lambda source zipped successfully")
            try:
                Lint(config=tcat_instance.get_config(), path=project_path).output_results()
            except taskcat.exceptions.TaskCatException as e:
                print(taskcat.PrintMsg.ERROR + str(e))
                exit1(str(e))
            except Exception as e:
                print("ERROR: Linting failed: %s" % e)
                traceback.print_exc()
            if args.lint:
                exit0("Linting completed")
            tcat_instance.set_project_name(project_name)
            tcat_instance.set_project_path(project_path)
            tcat_instance.stage_in_s3(taskcat_cfg)
            tcat_instance.validate_template(taskcat_cfg, test_list)
            tcat_instance.validate_parameters(taskcat_cfg, test_list)
            # instance.stackcreate returns testdata object
            testdata = tcat_instance.stackcreate(taskcat_cfg, test_list, args.stack_prefix)
            tcat_instance.get_stackstatus(testdata, 5)
            tcat_instance.createreport(testdata, 'index.html')
            tcat_instance.cleanup(testdata, 5)
            if tcat_instance.one_or_more_tests_failed:
                exit1("One or more tests failed. See the report for details.")
    except taskcat.exceptions.TaskCatException as e:
        print(taskcat.PrintMsg.ERROR + str(e))
        exit1(str(e))

# --End


main()
>>>>>>> 87c6a0c5
<|MERGE_RESOLUTION|>--- conflicted
+++ resolved
@@ -15,88 +15,7 @@
 import sys
 
 
-<<<<<<< HEAD
 if __name__ == '__main__':
     if sys.version_info[0] < 3:
         raise TaskCatException("Please use Python 3")
-    taskcat.cli.main()
-=======
-if sys.version_info[0] < 3:
-    raise Exception("Please use Python 3")
-
-
-def main():
-    try:
-        tcat_instance = taskcat.TaskCat()
-        args = tcat_instance.interface
-        tcat_instance.welcome('taskcat')
-        # Initialize cli interface
-        # :TODO Add RestFull Interface
-
-        # Get configuration from command line arg (-c)
-        tcat_instance.set_config(args.config_yml)
-        # tcat_instance.set_config('ci/config.yml')
-        # Get API Handle - Try all know auth
-        tcat_instance.aws_api_init(args)
-        # Optional: Enables verbose output by default (DEBUG ON)
-        tcat_instance.verbose = True
-    # --Begin
-    # Check for valid ymal and required keys in config
-        if args.config_yml is not None:
-
-            test_list = tcat_instance.validate_yaml(args.config_yml)
-
-    # Load yaml into local taskcat config
-            with open(tcat_instance.get_config(), 'r') as cfg:
-                taskcat_cfg = yaml.safe_load(cfg.read())
-            project_path = os.path.abspath(args.config_yml).rsplit('ci/',1)[0][:-1]
-            tcat_instance.set_config(args.config_yml)
-            tcat_cfg_glbl = taskcat_cfg['global']
-            if 'qsname' in tcat_cfg_glbl.keys():
-                project_name = tcat_cfg_glbl['qsname']
-            elif 'project' in tcat_cfg_glbl.keys():
-                project_name = tcat_cfg_glbl['project']
-            if "package-lambda" not in taskcat_cfg['global']:
-                taskcat_cfg['global']["package-lambda"] = False
-            if tcat_instance.lambda_build_only and not taskcat_cfg['global']["package-lambda"]:
-                exit1("Lambda build not enabled for project. Add package-lambda: true to taskcat.yaml global section")
-            elif taskcat_cfg['global']["package-lambda"]:
-                try:
-                    lambda_path = project_path + "/functions/source"
-                    if os.path.isdir(lambda_path):
-                        LambdaBuild(lambda_path)
-                except Exception as e:
-                    print("ERROR: Zipping lambda source failed: %s" % e)
-                if tcat_instance.lambda_build_only:
-                    exit0("Lambda source zipped successfully")
-            try:
-                Lint(config=tcat_instance.get_config(), path=project_path).output_results()
-            except taskcat.exceptions.TaskCatException as e:
-                print(taskcat.PrintMsg.ERROR + str(e))
-                exit1(str(e))
-            except Exception as e:
-                print("ERROR: Linting failed: %s" % e)
-                traceback.print_exc()
-            if args.lint:
-                exit0("Linting completed")
-            tcat_instance.set_project_name(project_name)
-            tcat_instance.set_project_path(project_path)
-            tcat_instance.stage_in_s3(taskcat_cfg)
-            tcat_instance.validate_template(taskcat_cfg, test_list)
-            tcat_instance.validate_parameters(taskcat_cfg, test_list)
-            # instance.stackcreate returns testdata object
-            testdata = tcat_instance.stackcreate(taskcat_cfg, test_list, args.stack_prefix)
-            tcat_instance.get_stackstatus(testdata, 5)
-            tcat_instance.createreport(testdata, 'index.html')
-            tcat_instance.cleanup(testdata, 5)
-            if tcat_instance.one_or_more_tests_failed:
-                exit1("One or more tests failed. See the report for details.")
-    except taskcat.exceptions.TaskCatException as e:
-        print(taskcat.PrintMsg.ERROR + str(e))
-        exit1(str(e))
-
-# --End
-
-
-main()
->>>>>>> 87c6a0c5
+    taskcat.cli.main()