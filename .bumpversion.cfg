[bumpversion]
<<<<<<< HEAD
current_version = 0.7.18
=======
current_version = 0.7.19
>>>>>>> 0f2305f3
commit = False
tag = False

[bumpversion:file:setup.py]
<|MERGE_RESOLUTION|>--- conflicted
+++ resolved
@@ -1,9 +1,5 @@
 [bumpversion]
-<<<<<<< HEAD
-current_version = 0.7.18
-=======
 current_version = 0.7.19
->>>>>>> 0f2305f3
 commit = False
 tag = False
 
